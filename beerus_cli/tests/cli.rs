--- conflicted
+++ resolved
@@ -16,15 +16,9 @@
             starknet::MockStarkNetLightClient,
         },
     };
-<<<<<<< HEAD
-    use ethers::types::U256;
-    use ethers::types::{Address, Transaction};
-    use starknet::core::types::FieldElement;
-=======
-    use ethers::types::Address;
-    use primitive_types::U256;
-    use starknet::{core::types::FieldElement, providers::jsonrpc::models::BlockHashAndNumber};
->>>>>>> 0dd1496d
+    use ethers::types::{Address, Transaction,U256};
+    use starknet::{core::types::FieldElement, providers::jsonrpc::models::BlockHashAndNumber};=======
+
 
     /// Test the `query_balance` CLI command.
     /// Given normal conditions, when query balance, then ok.
