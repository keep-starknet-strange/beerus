--- conflicted
+++ resolved
@@ -2032,8 +2032,6 @@
             Ok(_) => panic!("Expected error, got ok"),
         }
     }
-<<<<<<< HEAD
-=======
 
     /// Test the `get_block_transaction_count` CLI command.
     /// Given normal conditions, when query get_block_transaction_count, then ok.
@@ -2113,7 +2111,6 @@
         }
     }
 
->>>>>>> 5c9d1432
     fn config_and_mocks() -> (Config, MockEthereumLightClient, MockStarkNetLightClient) {
         let config = Config {
             ethereum_network: "mainnet".to_string(),
