#[cfg(test)]
mod test {
    use std::str::FromStr;

    use beerus_cli::{
        model::{
            Cli, Commands, EthereumCommands, EthereumSubCommands, StarkNetCommands,
            StarkNetSubCommands,
        },
        runner,
    };
    use beerus_core::{
        config::Config,
        lightclient::{
            beerus::BeerusLightClient, ethereum::MockEthereumLightClient,
            starknet::MockStarkNetLightClient,
        },
    };
    use ethers::types::Address;
    use primitive_types::U256;
    use starknet::core::types::FieldElement;

    /// Test the `query_balance` CLI command.
    /// Given normal conditions, when query balance, then ok.
    /// Success case.
    #[tokio::test]
    async fn given_normal_conditions_when_query_balance_then_ok() {
        // Build mocks.
        let (config, mut ethereum_lightclient, starknet_lightclient) = config_and_mocks();

        // Given
        // Mock dependencies.
        ethereum_lightclient
            .expect_get_balance()
            .return_once(move |_, _| Ok(123.into()));

        let beerus = BeerusLightClient::new(
            config,
            Box::new(ethereum_lightclient),
            Box::new(starknet_lightclient),
        );

        // Mock the command line arguments.
        let cli = Cli {
            config: None,
            command: Commands::Ethereum(EthereumCommands {
                command: EthereumSubCommands::QueryBalance {
                    address: "0xc24215226336d22238a20a72f8e489c005b44c4a".to_string(),
                },
            }),
        };
        // When
        let result = runner::run(beerus, cli).await.unwrap();

        // Then
        assert_eq!("0.000000000000000123 ETH", result.to_string());
    }

    /// Test `query_nonce` CLI command.
    /// Given normal conditions, when query nonce, then ok.
    /// Success case.
    #[tokio::test]
    async fn given_normal_conditions_when_query_nonce_then_ok() {
        // Build mocks
        let (config, mut ethereum_lightclient, starknet_lightclient) = config_and_mocks();

        // Given
        // Mock dependencies.
        ethereum_lightclient
            .expect_get_nonce()
            .return_once(move |_, _| Ok(123));

        let beerus = BeerusLightClient::new(
            config,
            Box::new(ethereum_lightclient),
            Box::new(starknet_lightclient),
        );

        // Mock the command line arguments,
        let cli = Cli {
            config: None,
            command: Commands::Ethereum(EthereumCommands {
                command: EthereumSubCommands::QueryNonce {
                    address: "0xc24215226336d22238a20a72f8e489c005b44c4a".to_string(),
                },
            }),
        };

        // When
        let result = runner::run(beerus, cli).await.unwrap();

        //Then
        assert_eq!("Nonce: 123", result.to_string());
    }

    /// Test `query_block_number` CLI command.
    /// Given normal conditions, when query block_number, then ok.
    /// Success case.
    #[tokio::test]
    async fn given_normal_conditions_when_query_block_number_then_ok() {
        // Build mocks.
        let (config, mut ethereum_lightclient, starknet_lightclient) = config_and_mocks();

        // Given
        // Mock dependencies.
        ethereum_lightclient
            .expect_get_block_number()
            .return_once(move || Ok(123));

        let beerus = BeerusLightClient::new(
            config,
            Box::new(ethereum_lightclient),
            Box::new(starknet_lightclient),
        );

        // Mock the command line arguments.
        let cli = Cli {
            config: None,
            command: Commands::Ethereum(EthereumCommands {
                command: EthereumSubCommands::QueryBlockNumber {},
            }),
        };
        // When
        let result = runner::run(beerus, cli).await.unwrap();

        // Then
        assert_eq!("123", result.to_string());
    }

    #[tokio::test]
    async fn given_normal_conditions_when_query_code_then_ok() {
        let (config, mut ethereum_lightclient, starknet_lightclient) = config_and_mocks();

        let check_value = vec![0, 0, 0, 1];
        // Given
        // Mock dependencies
        ethereum_lightclient
            .expect_get_code()
            .return_once(move |_, _| Ok(check_value));

        let beerus = BeerusLightClient::new(
            config,
            Box::new(ethereum_lightclient),
            Box::new(starknet_lightclient),
        );

        let address = "0xc24215226336d22238a20a72f8e489c005b44c4a".to_owned();
        // Mock the command line arguments.
        let cli = Cli {
            config: None,
            command: Commands::Ethereum(EthereumCommands {
                command: EthereumSubCommands::QueryCode { address },
            }),
        };

        let result = runner::run(beerus, cli).await.unwrap();

        assert_eq!("[0, 0, 0, 1]", result.to_string());
    }

    /// Test the `query_balance` CLI command.
    /// Given ethereum lightclient returns an error, when query balance, then the error is propagated.
    /// Error case.
    #[tokio::test]
    async fn given_ethereum_lightclient_returns_error_when_query_balance_then_error_is_propagated()
    {
        // Build mocks.
        let (config, mut ethereum_lightclient, starknet_lightclient) = config_and_mocks();

        // Given
        // Mock dependencies.
        ethereum_lightclient
            .expect_get_balance()
            .return_once(move |_, _| Err(eyre::eyre!("ethereum_lightclient_error")));

        let beerus = BeerusLightClient::new(
            config,
            Box::new(ethereum_lightclient),
            Box::new(starknet_lightclient),
        );

        // Mock the command line arguments.
        let cli = Cli {
            config: None,
            command: Commands::Ethereum(EthereumCommands {
                command: EthereumSubCommands::QueryBalance {
                    address: "0xc24215226336d22238a20a72f8e489c005b44c4a".to_string(),
                },
            }),
        };
        // When
        let result = runner::run(beerus, cli).await;

        // Then
        match result {
            Err(e) => assert_eq!("ethereum_lightclient_error", e.to_string()),
            Ok(_) => panic!("Expected error, got ok"),
        }
    }
    /// Test the `query_nonce` CLI command.
    /// Given ethereum lightclient returns an error, when query nonce, then the error is propagated.
    /// Error case.
    #[tokio::test]
    async fn given_ethereum_lightclient_returns_error_when_query_nonce_then_error_is_propagated() {
        // Build mocks.
        let (config, mut ethereum_lightclient, starknet_lightclient) = config_and_mocks();

        // Given
        // Mock dependencies.
        ethereum_lightclient
            .expect_get_nonce()
            .return_once(move |_, _| Err(eyre::eyre!("ethereum_lightclient_error")));

        let beerus = BeerusLightClient::new(
            config,
            Box::new(ethereum_lightclient),
            Box::new(starknet_lightclient),
        );

        // Mock the command line arguments.
        let cli = Cli {
            config: None,
            command: Commands::Ethereum(EthereumCommands {
                command: EthereumSubCommands::QueryNonce {
                    address: "0xc24215226336d22238a20a72f8e489c005b44c4a".to_string(),
                },
            }),
        };
        // When
        let result = runner::run(beerus, cli).await;

        // Then
        match result {
            Err(e) => assert_eq!("ethereum_lightclient_error", e.to_string()),
            Ok(_) => panic!("Expected error, got ok"),
        }
    }

    /// Test `query_block_number` CLI command.
    /// Given ethereum lightclient returns an error, when query block_number, then the error is propagated.
    /// Error case.
    #[tokio::test]
    async fn given_ethereum_lightclient_returns_error_when_query_block_number_then_error_is_propagated(
    ) {
        // Build mocks.
        let (config, mut ethereum_lightclient, starknet_lightclient) = config_and_mocks();

        // Given
        // Mock dependencies.
        ethereum_lightclient
            .expect_get_block_number()
            .return_once(move || Err(eyre::eyre!("ethereum_lightclient_error")));

        let beerus = BeerusLightClient::new(
            config,
            Box::new(ethereum_lightclient),
            Box::new(starknet_lightclient),
        );

        // Mock the command line arguments.
        let cli = Cli {
            config: None,
            command: Commands::Ethereum(EthereumCommands {
                command: EthereumSubCommands::QueryBlockNumber {},
            }),
        };
        // When
        let result = runner::run(beerus, cli).await;

        // Then
        match result {
            Err(e) => assert_eq!("ethereum_lightclient_error", e.to_string()),
            Ok(_) => panic!("Expected error, got ok"),
        }
    }

<<<<<<< HEAD
    //TODO: comments
    #[tokio::test]
    async fn giver_ethereum_lightclient_returns_error_when_query_code_then_error_is_propagated() {
=======
    /// Test the `query_chain_id` CLI command.
    /// Given normal conditions, when query chain_id, then ok.
    /// Success case.
    #[tokio::test]
    async fn given_normal_conditions_when_query_chain_id_then_ok() {
>>>>>>> 15e746b5
        // Build mocks.
        let (config, mut ethereum_lightclient, starknet_lightclient) = config_and_mocks();

        // Given
        // Mock dependencies.
        ethereum_lightclient
<<<<<<< HEAD
            .expect_get_code()
            .return_once(move |_, _| Err(eyre::eyre!("ethereum_lightclient_error")));
=======
            .expect_chain_id()
            .return_once(move || 1);
>>>>>>> 15e746b5

        let beerus = BeerusLightClient::new(
            config,
            Box::new(ethereum_lightclient),
            Box::new(starknet_lightclient),
        );

<<<<<<< HEAD
        let address = "0xc24215226336d22238a20a72f8e489c005b44c4a".to_owned();

=======
>>>>>>> 15e746b5
        // Mock the command line arguments.
        let cli = Cli {
            config: None,
            command: Commands::Ethereum(EthereumCommands {
<<<<<<< HEAD
                command: EthereumSubCommands::QueryCode { address },
            }),
        };

        // When
        let result = runner::run(beerus, cli).await;

        // Then
        match result {
            Err(e) => assert_eq!("ethereum_lightclient_error", e.to_owned()),
            Ok(_) => panic!("Expected error,got ok"),
        }
=======
                command: EthereumSubCommands::QueryChainId {},
            }),
        };
        // When
        let result = runner::run(beerus, cli).await.unwrap();

        // Then
        assert_eq!("1", result.to_string());
>>>>>>> 15e746b5
    }

    /// Test the `query_state_root` CLI command.
    /// Given normal conditions, when query state root, then ok.
    #[tokio::test]
    async fn given_normal_conditions_when_query_state_root_then_ok() {
        // Build mocks.
        let (config, mut ethereum_lightclient, starknet_lightclient) = config_and_mocks();

        // Given
        // Expected state root.
        let expected_starknet_state_root =
            U256::from_str("0x5bb9692622e817c39663e69dce50777daf4c167bdfa95f3e5cef99c6b8a344d")
                .unwrap();
        // Convert to bytes because that's what the mock returns.
        let mut expected_starknet_state_root_bytes: Vec<u8> = vec![0; 32];
        expected_starknet_state_root.to_big_endian(&mut expected_starknet_state_root_bytes);
        // Given
        // Mock dependencies.
        ethereum_lightclient
            .expect_call()
            .return_once(move |_, _| Ok(expected_starknet_state_root_bytes));

        let beerus = BeerusLightClient::new(
            config,
            Box::new(ethereum_lightclient),
            Box::new(starknet_lightclient),
        );

        // Mock the command line arguments.
        let cli = Cli {
            config: None,
            command: Commands::StarkNet(StarkNetCommands {
                command: StarkNetSubCommands::QueryStateRoot {},
            }),
        };
        // When
        let result = runner::run(beerus, cli).await.unwrap();

        // Then
        assert_eq!(
            "2593003852473857760763774375943570015682902311385614557145528717605591462989",
            result.to_string()
        );
    }

    /// Test the `query_state_root` CLI command.
    /// Given ethereum lightclient returns an error, when query state root, then the error is propagated.
    /// Error case.
    #[tokio::test]
    async fn given_ethereum_lightclient_returns_error_when_query_state_root_then_error_is_propagated(
    ) {
        // Build mocks.
        let (config, mut ethereum_lightclient, starknet_lightclient) = config_and_mocks();

        // Given
        // Mock dependencies.
        ethereum_lightclient
            .expect_call()
            .return_once(move |_, _| Err(eyre::eyre!("ethereum_lightclient_error")));

        let beerus = BeerusLightClient::new(
            config,
            Box::new(ethereum_lightclient),
            Box::new(starknet_lightclient),
        );

        // Mock the command line arguments.
        let cli = Cli {
            config: None,
            command: Commands::StarkNet(StarkNetCommands {
                command: StarkNetSubCommands::QueryStateRoot {},
            }),
        };
        // When
        let result = runner::run(beerus, cli).await;

        // Then
        match result {
            Err(e) => assert_eq!("ethereum_lightclient_error", e.to_string()),
            Ok(_) => panic!("Expected error, got ok"),
        }
    }

    /// Test the `query_storage` CLI command.
    /// Given normal conditions, when query storage, then ok.
    #[tokio::test]
    async fn given_normal_conditions_when_query_storage_then_ok() {
        // Build mocks.
        let (config, mut ethereum_lightclient, mut starknet_lightclient) = config_and_mocks();

        // Given
        let expected_result = FieldElement::from_dec_str("298305742194").unwrap();
        // Set the expected return value for the StarkNet light client mock.
        starknet_lightclient
            .expect_get_storage_at()
            .times(1)
            .return_once(move |_address, _key, _block_nb| Ok(expected_result));
        ethereum_lightclient
            .expect_call()
            .times(1)
            .return_once(move |_req, _block_nb| Ok(vec![2]));

        let beerus = BeerusLightClient::new(
            config,
            Box::new(ethereum_lightclient),
            Box::new(starknet_lightclient),
        );

        // Mock the command line arguments.
        let cli = Cli {
            config: None,
            command: Commands::StarkNet(StarkNetCommands {
                command: StarkNetSubCommands::QueryGetStorageAt {
                    address: "0x049d36570d4e46f48e99674bd3fcc84644ddd6b96f7c741b1562b82f9e004dc7"
                        .to_string(),
                    key: "0x341c1bdfd89f69748aa00b5742b03adbffd79b8e80cab5c50d91cd8c2a79be1"
                        .to_string(),
                },
            }),
        };
        // When
        let result = runner::run(beerus, cli).await.unwrap();

        // Then
        assert_eq!("298305742194", result.to_string());
    }

    /// Test the `query_storage` CLI command.
    /// Given starknet lightclient returns an error, when query storage, then the error is propagated.
    /// Error case.
    #[tokio::test]
    async fn given_starknet_lightclient_returns_error_when_query_storage_then_error_is_propagated()
    {
        // Build mocks.
        let (config, mut ethereum_lightclient, mut starknet_lightclient) = config_and_mocks();

        // Given
        // Set the expected return value for the StarkNet light client mock.
        starknet_lightclient
            .expect_get_storage_at()
            .times(1)
            .return_once(move |_address, _key, _block_nb| {
                Err(eyre::eyre!("starknet_lightclient_error"))
            });
        ethereum_lightclient
            .expect_call()
            .times(1)
            .return_once(move |_req, _block_nb| Ok(vec![2]));
        let beerus = BeerusLightClient::new(
            config,
            Box::new(ethereum_lightclient),
            Box::new(starknet_lightclient),
        );

        // Mock the command line arguments.
        let cli = Cli {
            config: None,
            command: Commands::StarkNet(StarkNetCommands {
                command: StarkNetSubCommands::QueryGetStorageAt {
                    address: "0x049d36570d4e46f48e99674bd3fcc84644ddd6b96f7c741b1562b82f9e004dc7"
                        .to_string(),
                    key: "0x341c1bdfd89f69748aa00b5742b03adbffd79b8e80cab5c50d91cd8c2a79be1"
                        .to_string(),
                },
            }),
        };
        // When
        let result = runner::run(beerus, cli).await;

        // Then
        match result {
            Err(e) => assert_eq!("starknet_lightclient_error", e.to_string()),
            Ok(_) => panic!("Expected error, got ok"),
        }
    }

    /// Test the `query_nonce` CLI command.
    /// Given normal conditions, when query contract, then ok.
    /// Success case.
    #[tokio::test]
    async fn given_normal_conditions_when_query_contract_then_ok() {
        // Build mocks.
        let (config, mut ethereum_lightclient, mut starknet_lightclient) = config_and_mocks();

        // Given
        let expected_result = vec![
            FieldElement::from_dec_str("123").unwrap(),
            FieldElement::from_dec_str("456").unwrap(),
        ];

        // Set the expected return value for the Ethereum light client mock.
        starknet_lightclient
            .expect_call()
            .times(1)
            .return_once(move |_req, _block_nb| Ok(expected_result));

        ethereum_lightclient
            .expect_call()
            .times(1)
            .return_once(move |_req, _block_nb| Ok(vec![2]));

        let beerus = BeerusLightClient::new(
            config,
            Box::new(ethereum_lightclient),
            Box::new(starknet_lightclient),
        );

        // Mock the command line arguments.
        let cli = Cli {
            config: None,
            command: Commands::StarkNet(StarkNetCommands {
                command: StarkNetSubCommands::QueryContract {
                    address: "0x049d36570d4e46f48e99674bd3fcc84644ddd6b96f7c741b1562b82f9e004dc7"
                        .to_string(),
                    selector: "0x341c1bdfd89f69748aa00b5742b03adbffd79b8e80cab5c50d91cd8c2a79be1"
                        .to_string(),
                    calldata: vec![
                        "0x341c1bdfd89f69748aa00b5742b03adbffd79b8e80cab5c50d91cd8c2a79be1"
                            .to_string(),
                        "0x341c1bdfd89f69748aa00b5742b03adbffd79b8e80cab5c50d91cd8c2a79be1"
                            .to_string(),
                    ],
                },
            }),
        };
        // When
        let result = runner::run(beerus, cli).await.unwrap();
        // Then
        assert_eq!("[123, 456]", result.to_string());
    }

    /// Test the `query_nonce` CLI command.
    /// Given normal conditions, when query nonce, then ok.
    #[tokio::test]
    async fn given_normal_conditions_when_starknet_query_nonce_then_ok() {
        // Build mocks.
        let (config, mut ethereum_lightclient, mut starknet_lightclient) = config_and_mocks();

        // Given
        let expected_result = FieldElement::from_dec_str("298305742194").unwrap();
        // Set the expected return value for the StarkNet light client mock.
        starknet_lightclient
            .expect_get_nonce()
            .return_once(move |_block_nb, _address| Ok(expected_result));
        ethereum_lightclient
            .expect_call()
            .times(1)
            .return_once(move |_req, _block_nb| Ok(vec![2]));

        let beerus = BeerusLightClient::new(
            config,
            Box::new(ethereum_lightclient),
            Box::new(starknet_lightclient),
        );

        // Mock the command line arguments.
        let cli = Cli {
            config: None,
            command: Commands::StarkNet(StarkNetCommands {
                command: StarkNetSubCommands::QueryNonce {
                    address: "0x049d36570d4e46f48e99674bd3fcc84644ddd6b96f7c741b1562b82f9e004dc7"
                        .to_string(),
                },
            }),
        };
        // When
        let result = runner::run(beerus, cli).await.unwrap();

        // Then
        assert_eq!("Nonce: 298305742194", result.to_string());
    }

    /// Test the `query_nonce` CLI command.
    /// Given starknet lightclient returns an error, when query nonce, then the error is propagated.
    /// Error case.
    #[tokio::test]
    async fn given_starknet_lightclient_returns_error_when_starknet_query_nonce_then_error_is_propagated(
    ) {
        // Build mocks.
        let (config, mut ethereum_lightclient, mut starknet_lightclient) = config_and_mocks();

        // Given
        // Set the expected return value for the StarkNet light client mock.
        starknet_lightclient
            .expect_get_nonce()
            .return_once(move |_block_nb, _address| Err(eyre::eyre!("starknet_lightclient_error")));
        ethereum_lightclient
            .expect_call()
            .times(1)
            .return_once(move |_req, _block_nb| Ok(vec![2]));

        let beerus = BeerusLightClient::new(
            config,
            Box::new(ethereum_lightclient),
            Box::new(starknet_lightclient),
        );

        // Mock the command line arguments.
        let cli = Cli {
            config: None,
            command: Commands::StarkNet(StarkNetCommands {
                command: StarkNetSubCommands::QueryNonce {
                    address: "0x049d36570d4e46f48e99674bd3fcc84644ddd6b96f7c741b1562b82f9e004dc7"
                        .to_string(),
                },
            }),
        };
        // When
        let result = runner::run(beerus, cli).await;

        // Then
        match result {
            Err(e) => assert_eq!("starknet_lightclient_error", e.to_string()),
            Ok(_) => panic!("Expected error, got ok"),
        }
    }

    fn config_and_mocks() -> (Config, MockEthereumLightClient, MockStarkNetLightClient) {
        let config = Config {
            ethereum_network: "mainnet".to_string(),
            ethereum_consensus_rpc: "http://localhost:8545".to_string(),
            ethereum_execution_rpc: "http://localhost:8545".to_string(),
            starknet_rpc: "http://localhost:8545".to_string(),
            starknet_core_contract_address: Address::from_str(
                "0x0000000000000000000000000000000000000000",
            )
            .unwrap(),
        };
        (
            config,
            MockEthereumLightClient::new(),
            MockStarkNetLightClient::new(),
        )
    }
}<|MERGE_RESOLUTION|>--- conflicted
+++ resolved
@@ -274,60 +274,35 @@
         }
     }
 
-<<<<<<< HEAD
-    //TODO: comments
-    #[tokio::test]
-    async fn giver_ethereum_lightclient_returns_error_when_query_code_then_error_is_propagated() {
-=======
+
     /// Test the `query_chain_id` CLI command.
     /// Given normal conditions, when query chain_id, then ok.
     /// Success case.
     #[tokio::test]
     async fn given_normal_conditions_when_query_chain_id_then_ok() {
->>>>>>> 15e746b5
-        // Build mocks.
-        let (config, mut ethereum_lightclient, starknet_lightclient) = config_and_mocks();
-
-        // Given
-        // Mock dependencies.
-        ethereum_lightclient
-<<<<<<< HEAD
-            .expect_get_code()
-            .return_once(move |_, _| Err(eyre::eyre!("ethereum_lightclient_error")));
-=======
+
+        // Build mocks.
+        let (config, mut ethereum_lightclient, starknet_lightclient) = config_and_mocks();
+
+        // Given
+        // Mock dependencies.
+        ethereum_lightclient
+
             .expect_chain_id()
             .return_once(move || 1);
->>>>>>> 15e746b5
-
-        let beerus = BeerusLightClient::new(
-            config,
-            Box::new(ethereum_lightclient),
-            Box::new(starknet_lightclient),
-        );
-
-<<<<<<< HEAD
-        let address = "0xc24215226336d22238a20a72f8e489c005b44c4a".to_owned();
-
-=======
->>>>>>> 15e746b5
-        // Mock the command line arguments.
-        let cli = Cli {
-            config: None,
-            command: Commands::Ethereum(EthereumCommands {
-<<<<<<< HEAD
-                command: EthereumSubCommands::QueryCode { address },
-            }),
-        };
-
-        // When
-        let result = runner::run(beerus, cli).await;
-
-        // Then
-        match result {
-            Err(e) => assert_eq!("ethereum_lightclient_error", e.to_owned()),
-            Ok(_) => panic!("Expected error,got ok"),
-        }
-=======
+
+        let beerus = BeerusLightClient::new(
+            config,
+            Box::new(ethereum_lightclient),
+            Box::new(starknet_lightclient),
+        );
+
+
+        // Mock the command line arguments.
+        let cli = Cli {
+            config: None,
+            command: Commands::Ethereum(EthereumCommands {
+
                 command: EthereumSubCommands::QueryChainId {},
             }),
         };
@@ -336,7 +311,7 @@
 
         // Then
         assert_eq!("1", result.to_string());
->>>>>>> 15e746b5
+
     }
 
     /// Test the `query_state_root` CLI command.
