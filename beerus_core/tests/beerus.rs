--- conflicted
+++ resolved
@@ -12,14 +12,10 @@
     use ethers::types::{Address, Transaction, H256};
     use eyre::eyre;
     use helios::types::BlockTag;
-<<<<<<< HEAD
-    use starknet::{core::types::FieldElement, macros::selector};
-=======
     use primitive_types::U256;
     use starknet::{
         core::types::FieldElement, macros::selector, providers::jsonrpc::models::BlockHashAndNumber,
     };
->>>>>>> 0dd1496d
     use std::str::FromStr;
 
     #[test]
