#[cfg(test)]
mod tests {
    use beerus_core::{
        config::Config,
        lightclient::{
            beerus::{BeerusLightClient, SyncStatus},
            ethereum::{helios_lightclient::HeliosLightClient, MockEthereumLightClient},
            starknet::{MockStarkNetLightClient, StarkNetLightClient, StarkNetLightClientImpl},
        },
    };
    use ethers::types::U256;
    use ethers::types::{Address, Log, Transaction, H256};
    use eyre::eyre;
    use helios::types::{BlockTag, CallOpts, ExecutionBlock, Transactions};
    use starknet::{
        core::types::FieldElement,
        macros::selector,
        providers::jsonrpc::models::{BlockHashAndNumber, BlockId},
    };
    use std::str::FromStr;

    #[test]
    fn when_call_new_then_should_return_beerus_lightclient() {
        // Given
        // Mock config, ethereum light client and starknet light client.
        let (config, ethereum_lightclient_mock, starknet_lightclient_mock) = mock_clients();

        // When
        let beerus = BeerusLightClient::new(
            config.clone(),
            Box::new(ethereum_lightclient_mock),
            Box::new(starknet_lightclient_mock),
        );

        // Then
        assert!(beerus.config.eq(&config));
    }

    /// Test the `start` method when everything is fine.
    /// This test mocks external dependencies.
    /// It does not test the `start` method of the external dependencies.
    /// It tests the `start` method of the Beerus light client.
    #[tokio::test]
    async fn given_normal_conditions_when_call_start_then_should_return_ok() {
        // Given
        // Mock config, ethereum light client and starknet light client.
        let (config, mut ethereum_lightclient_mock, mut starknet_lightclient_mock) = mock_clients();

        // Mock the `start` method of the Ethereum light client.
        ethereum_lightclient_mock
            .expect_start()
            .times(1)
            .return_once(move || Ok(()));

        // Mock the `start` method of the StarkNet light client.
        starknet_lightclient_mock
            .expect_start()
            .times(1)
            .return_once(move || Ok(()));

        // When
        let mut beerus = BeerusLightClient::new(
            config.clone(),
            Box::new(ethereum_lightclient_mock),
            Box::new(starknet_lightclient_mock),
        );

        let result = beerus.start().await;

        // Then
        // Assert that the `start` method of the Beerus light client returns `Ok`.
        assert!(result.is_ok());
        // Assert that the sync status of the Beerus light client is `SyncStatus::Synced`.
        assert_eq!(beerus.sync_status().clone(), SyncStatus::Synced);
    }

    /// Test the `start` method when the Ethereum light client returns an error.
    /// This test mocks external dependencies.
    /// It does not test the `start` method of the external dependencies.
    /// It tests the `start` method of the Beerus light client.
    /// It tests the error handling of the `start` method of the Beerus light client.
    #[tokio::test]
    async fn given_ethereum_lightclient_error_when_call_start_then_should_return_error() {
        // Given
        // Mock config, ethereum light client and starknet light client.
        let (config, mut ethereum_lightclient_mock, starknet_lightclient_mock) = mock_clients();

        let expected_error = "Ethereum light client error";

        // Mock the `start` method of the Ethereum light client.
        ethereum_lightclient_mock
            .expect_start()
            .times(1)
            .return_once(move || Err(eyre!(expected_error)));

        // When
        let mut beerus = BeerusLightClient::new(
            config.clone(),
            Box::new(ethereum_lightclient_mock),
            Box::new(starknet_lightclient_mock),
        );

        let result = beerus.start().await;

        // Then
        // Assert that the `start` method of the Beerus light client returns `Err`.
        assert!(result.is_err());
        // Assert that the error returned by the `start` method of the Beerus light client is the expected error.
        assert_eq!(result.unwrap_err().to_string(), expected_error.to_string());
        // Assert that the sync status of the Beerus light client is `SyncStatus::NotSynced`.
        assert_eq!(beerus.sync_status().clone(), SyncStatus::NotSynced);
    }

    /// Test the `send_raw_transaction` method when everything is fine.
    /// This test mocks external dependencies.
    /// It does not test the `send_raw_transaction` method of the external dependencies.
    /// It tests the `send_raw_transaction` method of the Beerus light client.
    #[tokio::test]
    async fn given_normal_conditions_when_call_send_raw_transaction_then_should_return_ok() {
        // Given
        // Mock config, ethereum light client and starknet light client.
        let (config, mut ethereum_lightclient_mock, starknet_lightclient_mock) = mock_clients();
        let expected_value =
            H256::from_str("0xc9bb964b3fe087354bc1c1904518acc2b9df7ebedcb89215e9f3b41f47b6c31d")
                .unwrap();

        // H256::new();
        // Mock the `get_balance` method of the Ethereum light client.
        ethereum_lightclient_mock
            .expect_send_raw_transaction()
            .return_once(move |_| Ok(expected_value));

        // When
        let beerus = BeerusLightClient::new(
            config.clone(),
            Box::new(ethereum_lightclient_mock),
            Box::new(starknet_lightclient_mock),
        );

        let bytes = &[10];

        // Query the balance of the Ethereum address.
        let result = beerus
            .ethereum_lightclient
            .send_raw_transaction(bytes)
            .await
            .unwrap();

        // Assert that the `send_raw_transaction` method of the Beerus light client returns `123`.
        assert_eq!(expected_value, result);
    }

    /// Test the `get_send_raw_transaction` method when the Ethereum light client returns an error.
    /// This test mocks external dependencies.
    /// It does not test the `send_raw_transaction` method of the external dependencies.
    /// It tests the `send_raw_transaction` method of the Beerus light client.
    /// It tests the error handling of the `send_raw_transaction` method of the Beerus light client.
    #[tokio::test]
    async fn given_ethereum_lightclient_error_when_call_send_raw_transaction_then_should_return_error(
    ) {
        // Given
        // Mock config, ethereum light client and starknet light client.
        let (config, mut ethereum_lightclient_mock, starknet_lightclient_mock) = mock_clients();

        let expected_error = "ethereum_lightclient_error";

        // Mock dependencies.
        ethereum_lightclient_mock
            .expect_send_raw_transaction()
            .return_once(move |_| Err(eyre::eyre!("ethereum_lightclient_error")));

        // When
        let beerus = BeerusLightClient::new(
            config.clone(),
            Box::new(ethereum_lightclient_mock),
            Box::new(starknet_lightclient_mock),
        );

        let bytes = &vec![60, 80, 60];

        // Send raw transaction.
        let result = beerus
            .ethereum_lightclient
            .send_raw_transaction(bytes)
            .await;

        // Then
        // Assert that the `send_raw_transaction` method of the Beerus light client returns `Err`.
        assert!(result.is_err());
        // Assert that the error returned by the `send_raw_transaction` method of the Beerus light client is the expected error.
        assert_eq!(result.unwrap_err().to_string(), expected_error.to_string());
    }

    /// Test the `get_balance` method when everything is fine.
    /// This test mocks external dependencies.
    /// It does not test the `get_balance` method of the external dependencies.
    /// It tests the `get_balance` method of the Beerus light client.
    #[tokio::test]
    async fn given_normal_conditions_when_call_get_balance_then_should_return_ok() {
        // Given
        // Mock config, ethereum light client and starknet light client.
        let (config, mut ethereum_lightclient_mock, starknet_lightclient_mock) = mock_clients();

        // Mock the `get_balance` method of the Ethereum light client.
        ethereum_lightclient_mock
            .expect_get_balance()
            .return_once(move |_, _| Ok((123).into()));

        // When
        let beerus = BeerusLightClient::new(
            config.clone(),
            Box::new(ethereum_lightclient_mock),
            Box::new(starknet_lightclient_mock),
        );

        let address = "0xc24215226336d22238a20a72f8e489c005b44c4a".to_string();

        let addr: Address = Address::from_str(&address).unwrap();

        let block = BlockTag::Latest;

        // Query the balance of the Ethereum address.
        let result = beerus
            .ethereum_lightclient
            .get_balance(&addr, block)
            .await
            .unwrap();

        // Assert that the `get_balance` method of the Beerus light client returns `123`.
        assert_eq!("123", result.to_string());
    }

    /// Test the `get_balance` method when the Ethereum light client returns an error.
    /// This test mocks external dependencies.
    /// It does not test the `get_balance` method of the external dependencies.
    /// It tests the `get_balance` method of the Beerus light client.
    /// It tests the error handling of the `get_balance` method of the Beerus light client.
    #[tokio::test]
    async fn given_ethereum_lightclient_error_when_call_get_balance_then_should_return_error() {
        // Given
        // Mock config, ethereum light client and starknet light client.
        let (config, mut ethereum_lightclient_mock, starknet_lightclient_mock) = mock_clients();

        let expected_error = "ethereum_lightclient_error";

        // Mock dependencies.
        ethereum_lightclient_mock
            .expect_get_balance()
            .return_once(move |_, _| Err(eyre::eyre!("ethereum_lightclient_error")));

        // When
        let beerus = BeerusLightClient::new(
            config.clone(),
            Box::new(ethereum_lightclient_mock),
            Box::new(starknet_lightclient_mock),
        );

        let address = "0xc24215226336d22238a20a72f8e489c005b44c4a".to_string();

        let addr: Address = Address::from_str(&address).unwrap();

        let block = BlockTag::Latest;

        // Query the balance of the Ethereum address.
        let result = beerus.ethereum_lightclient.get_balance(&addr, block).await;

        // Then
        // Assert that the `get_balance` method of the Beerus light client returns `Err`.
        assert!(result.is_err());
        // Assert that the error returned by the `get_balance` method of the Beerus light client is the expected error.
        assert_eq!(result.unwrap_err().to_string(), expected_error.to_string());
    }

    /// Test the `get_nonce` method when everything is fine.
    /// This test mocks external dependencies.
    /// It does not test the `get_nonce` method of the external dependencies.
    /// It tests the `get_nonce` method of the Beerus light client.
    #[tokio::test]
    async fn given_normal_conditions_when_call_get_nonce_then_should_return_ok() {
        // Given
        // Mock config, ethereum light client and starknet light client.
        let (config, mut ethereum_lightclient_mock, starknet_lightclient_mock) = mock_clients();

        // Mock the `get_nonce` method of the Ethereum light client.
        ethereum_lightclient_mock
            .expect_get_nonce()
            .return_once(move |_, _| Ok(123));

        // When
        let beerus = BeerusLightClient::new(
            config.clone(),
            Box::new(ethereum_lightclient_mock),
            Box::new(starknet_lightclient_mock),
        );

        let address = "0xc24215226336d22238a20a72f8e489c005b44c4a".to_string();

        let addr: Address = Address::from_str(&address).unwrap();

        let block = BlockTag::Latest;

        // Query the balance of the Ethereum address.
        let result = beerus
            .ethereum_lightclient
            .get_nonce(&addr, block)
            .await
            .unwrap();

        // Assert that the `get_nonce` method of the Beerus light client returns `123`.
        assert_eq!("123", result.to_string());
    }

    /// Test the `get_nonce` method when the Ethereum light client returns an error.
    /// This test mocks external dependencies.
    /// It does not test the `get_nonce` method of the external dependencies.
    /// It tests the `get_nonce` method of the Beerus light client.
    /// It tests the error handling of the `start` method of the Beerus light client.
    #[tokio::test]
    async fn given_ethereum_lightclient_error_when_call_get_nonce_then_should_return_error() {
        // Given
        // Mock config, ethereum light client and starknet light client.
        let (config, mut ethereum_lightclient_mock, starknet_lightclient_mock) = mock_clients();

        let expected_error = "ethereum_lightclient_error";

        // Mock dependencies.
        ethereum_lightclient_mock
            .expect_get_nonce()
            .return_once(move |_, _| Err(eyre::eyre!("ethereum_lightclient_error")));

        // When
        let beerus = BeerusLightClient::new(
            config.clone(),
            Box::new(ethereum_lightclient_mock),
            Box::new(starknet_lightclient_mock),
        );

        let address = "0xc24215226336d22238a20a72f8e489c005b44c4a".to_string();

        let addr: Address = Address::from_str(&address).unwrap();

        let block = BlockTag::Latest;

        // Query the balance of the Ethereum address.
        let result = beerus.ethereum_lightclient.get_nonce(&addr, block).await;

        // Then
        // Assert that the `get_nonce` method of the Beerus light client returns `Err`.
        assert!(result.is_err());
        // Assert that the error returned by the `get_nonce` method of the Beerus light client is the expected error.
        assert_eq!(result.unwrap_err().to_string(), expected_error.to_string());
    }

    /// Test the `get_block_number` method when everything is fine.
    /// This test mocks external dependencies.
    /// It does not test the `get_block_number` method of the external dependencies.
    /// It tests the `get_block_number` method of the Beerus light client.
    #[tokio::test]
    async fn given_normal_conditions_when_call_get_block_number_then_should_return_ok() {
        // Given
        // Mock config, ethereum light client and starknet light client.
        let (config, mut ethereum_lightclient_mock, starknet_lightclient_mock) = mock_clients();

        // Mock the `get_block_number` method of the Ethereum light client.
        let expected_block_number = 1;
        ethereum_lightclient_mock
            .expect_get_block_number()
            .return_once(move || Ok(expected_block_number));

        // When
        let beerus = BeerusLightClient::new(
            config.clone(),
            Box::new(ethereum_lightclient_mock),
            Box::new(starknet_lightclient_mock),
        );

        let result = beerus.ethereum_lightclient.get_block_number().await;

        // Then
        // Assert that the `get_block_number` method of the Beerus light client returns `Ok`.
        assert!(result.is_ok());
        // Assert that the block number returned by the `get_block_number` method of the Beerus light client is the expected block number.
        assert_eq!(result.unwrap(), expected_block_number);
    }

    /// Test the `chain_id` method when everything is fine.
    /// This test mocks external dependencies.
    /// It does not test the `chain_id` method of the external dependencies.
    /// It tests the `chain_id` method of the Beerus light client.
    #[tokio::test]
    async fn given_normal_conditions_when_call_chain_id_then_should_return_ok() {
        // Given
        // Mock config, ethereum light client and starknet light client.
        let (config, mut ethereum_lightclient_mock, starknet_lightclient_mock) = mock_clients();

        // Mock the `chain_id` method of the Ethereum light client.
        let expected_chain_id = 1;
        ethereum_lightclient_mock
            .expect_chain_id()
            .return_once(move || expected_chain_id);

        // When
        let beerus = BeerusLightClient::new(
            config.clone(),
            Box::new(ethereum_lightclient_mock),
            Box::new(starknet_lightclient_mock),
        );

        let result = beerus.ethereum_lightclient.chain_id().await;

        // Then
        // Assert that the chain id returned by the `chain_id` method of the Beerus light client is the expected chain id.
        assert_eq!(result, expected_chain_id);
    }

    /// Test the `get_code` method when everything is fine.
    /// This test mocks external dependencies.
    /// It does not test the `get_code` method of the external dependencies.
    /// It tests the `get_code` method of the Beerus light client.
    #[tokio::test]
    async fn given_normal_conditions_when_get_code_then_should_return_ok() {
        let (config, mut ethereum_lightclient_mock, starknet_lightclient_mock) = mock_clients();

        // Mock the `get_code` method of the Ethereum light client.
        let expected_code = vec![0, 100, 87, 63];
        ethereum_lightclient_mock
            .expect_get_code()
            .return_once(move |_, _| Ok(expected_code));
        let beerus = BeerusLightClient::new(
            config.clone(),
            Box::new(ethereum_lightclient_mock),
            Box::new(starknet_lightclient_mock),
        );

        // Prepare variables
        let address = "0xc24215226336d22238a20a72f8e489c005b44c4a".to_owned();
        let addr = Address::from_str(&address).unwrap();
        let block = BlockTag::Latest;

        // When
        let result = beerus.ethereum_lightclient.get_code(&addr, block).await;

        // Then
        // Assert that the `get_code` method of the Beerus light client returns `Ok`.
        assert!(result.is_ok());
        // Assert that the code returned byt `get_code` method of the Beerus light client is the expected code.
        assert_eq!(result.unwrap(), vec![0, 100, 87, 63]);
    }

    /// Test the `get_code` method when the Ethereum light client returns an error.
    /// This test mocks external dependencies.
    /// It does not test the `get_code` method of the external dependencies.
    /// It tests the `get_code` method of the Beerus light client.
    /// It tests the error handling of the `start` method of the Beerus light client.
    #[tokio::test]
    async fn given_ethereum_lightclient_error_when_call_get_code_then_should_return_error() {
        // Given
        // Mock config, ethereum light client and starknet light client.
        let (config, mut ethereum_lightclient_mock, starknet_lightclient_mock) = mock_clients();

        let expected_error = "ethereum_lightclient_error";

        // Mock dependencies.
        ethereum_lightclient_mock
            .expect_get_code()
            .return_once(move |_, _| Err(eyre::eyre!("ethereum_lightclient_error")));

        // When
        let beerus = BeerusLightClient::new(
            config.clone(),
            Box::new(ethereum_lightclient_mock),
            Box::new(starknet_lightclient_mock),
        );

        let address = "0xc24215226336d22238a20a72f8e489c005b44c4a".to_owned();

        let addr: Address = Address::from_str(&address).unwrap();

        let block = BlockTag::Latest;

        // Query the balance of the Ethereum address.
        let result = beerus.ethereum_lightclient.get_code(&addr, block).await;

        // Then
        // Assert that the `get_code` method of the Beerus light client returns `Err`.
        assert!(result.is_err());
        // Assert that the error returned by the `get_code` method of the Beerus light client is the expected error.
        assert_eq!(result.unwrap_err().to_string(), expected_error.to_string());
    }
    /// Test the `get_block_transaction_count_by_number` method when everything is fine.
    /// This test mocks external dependencies.
    /// It does not test the `get_block_transaction_count_by_number` method of the external dependencies.
    /// It tests the `get_block_transaction_count_by_number` method of the Beerus light client.
    #[tokio::test]
    async fn given_normal_conditions_when_query_tx_count_by_block_number_then_ok() {
        let (config, mut ethereum_lightclient_mock, starknet_lightclient_mock) = mock_clients();

        // Mock the `get_block_transaction_count_by_number` method of the Ethereum light client.
        let expected_code: u64 = 120;
        ethereum_lightclient_mock
            .expect_get_block_transaction_count_by_number()
            .return_once(move |_| Ok(expected_code));
        let beerus = BeerusLightClient::new(
            config.clone(),
            Box::new(ethereum_lightclient_mock),
            Box::new(starknet_lightclient_mock),
        );

        // Prepare variables
        let block = BlockTag::Latest;

        // When
        let result = beerus
            .ethereum_lightclient
            .get_block_transaction_count_by_number(block)
            .await;

        // Then
        // Assert that the `get_block_transaction_count_by_number` method of the Beerus light client returns `Ok`.
        assert!(result.is_ok());
        // Assert that the code returned byt `get_block_transaction_count_by_number` method of the Beerus light client is the expected code.
        assert_eq!(result.unwrap(), 120);
    }

    /// Test the `get_block_transaction_count_by_number` method when the Ethereum light client returns an error.
    /// This test mocks external dependencies.
    /// It does not test the `get_block_transaction_count_by_number` method of the external dependencies.
    /// It tests the `get_block_transaction_count_by_number` method of the Beerus light client.
    /// It tests the error handling of the `start` method of the Beerus light client.
    #[tokio::test]
    async fn giver_ethereum_lightclient_returns_error_when_query_tx_count_by_block_number_then_error_is_propagated(
    ) {
        // Given
        // Mock config, ethereum light client and starknet light client.
        let (config, mut ethereum_lightclient_mock, starknet_lightclient_mock) = mock_clients();

        let expected_error = "ethereum_lightclient_error";

        // Mock dependencies.
        ethereum_lightclient_mock
            .expect_get_block_transaction_count_by_number()
            .return_once(move |_| Err(eyre::eyre!("ethereum_lightclient_error")));

        // When
        let beerus = BeerusLightClient::new(
            config.clone(),
            Box::new(ethereum_lightclient_mock),
            Box::new(starknet_lightclient_mock),
        );

        let block = BlockTag::Latest;

        // Query the balance of the Ethereum address.
        let result = beerus
            .ethereum_lightclient
            .get_block_transaction_count_by_number(block)
            .await;

        // Then
        // Assert that the `get_block_transaction_count_by_number` method of the Beerus light client returns `Err`.
        assert!(result.is_err());
        // Assert that the error returned by the `get_block_transaction_count_by_number` method of the Beerus light client is the expected error.
        assert_eq!(result.unwrap_err().to_string(), expected_error.to_string());
    }

    /// Test the `get_block_by_number` method when everything is fine.
    /// This test mocks external dependencies.
    /// It does not test the `get_block_by_number` method of the external dependencies.
    /// It tests the `get_block_by_number` method of the Beerus light client.
    #[tokio::test]
    async fn given_normal_conditions_when_call_get_block_by_number_then_should_return_ok() {
        // Given
        // Mock config, ethereum light client and starknet light client.
        let (config, mut ethereum_lightclient_mock, starknet_lightclient_mock) = mock_clients();

        // Mock the `get_block_by_number` method of the Ethereum light client.
        let expected_block_number = 1;
        let expected_block = Some(ExecutionBlock {
            number: 1,
            base_fee_per_gas: U256::from(1),
            difficulty: U256::from(1),
            extra_data: vec![],
            gas_limit: 1,
            gas_used: 1,
            hash: H256::from_low_u64_be(1),
            logs_bloom: vec![],
            miner: Address::from_low_u64_be(1),
            mix_hash: H256::from_low_u64_be(1),
            nonce: String::from("1"),
            parent_hash: H256::from_low_u64_be(1),
            receipts_root: H256::from_low_u64_be(1),
            sha3_uncles: H256::from_low_u64_be(1),
            size: 1,
            state_root: H256::from_low_u64_be(1),
            timestamp: 1,
            total_difficulty: 1,
            transactions: Transactions::Full(vec![]),
            transactions_root: H256::from_low_u64_be(1),
            uncles: vec![],
        });
        let _expected_block = expected_block.clone();
        ethereum_lightclient_mock
            .expect_get_block_by_number()
            .return_once(move |_, _| Ok(_expected_block));

        // When
        let beerus = BeerusLightClient::new(
            config.clone(),
            Box::new(ethereum_lightclient_mock),
            Box::new(starknet_lightclient_mock),
        );

        let result = beerus
            .ethereum_lightclient
            .get_block_by_number(BlockTag::Number(expected_block_number), false)
            .await;

        // Then
        // Assert that the `get_block_by_number` method of the Beerus light client returns `Ok`.
        assert!(result.is_ok());
        // Assert that the block returned by the `get_block_by_number` method of the Beerus light client is the expected block.
        let result_json = serde_json::to_string(&result.unwrap()).unwrap();
        let expected_block_json = serde_json::to_string(&expected_block).unwrap();
        assert_eq!(result_json, expected_block_json);
    }

    /// Test the `get_block_by_number` method when the Ethereum light client returns an error.
    /// This test mocks external dependencies.
    /// It does not test the `get_block_by_number` method of the external dependencies.
    /// It tests the `get_block_by_number` method of the Beerus light client.
    #[tokio::test]
    async fn given_error_when_call_get_block_by_number_then_should_return_err() {
        // Given
        // Mock config, ethereum light client and starknet light client.
        let (config, mut ethereum_lightclient_mock, starknet_lightclient_mock) = mock_clients();

        // Mock the `get_block_by_number` method of the Ethereum light client.
        let expected_error = "ethereum_lightclient_error".to_string();
        let _expected_error = expected_error.clone();
        ethereum_lightclient_mock
            .expect_get_block_by_number()
            .return_once(move |_, _| Err(eyre!(_expected_error)));

        // When
        let beerus = BeerusLightClient::new(
            config.clone(),
            Box::new(ethereum_lightclient_mock),
            Box::new(starknet_lightclient_mock),
        );

        let result = beerus
            .ethereum_lightclient
            .get_block_by_number(BlockTag::Latest, false)
            .await;

        // Then
        // Assert that the `get_block_by_number` method of the Beerus light client returns `Err`.
        assert!(result.is_err());
        // Assert that the error returned by the `get_block_by_number` method of the Beerus light client is the expected error.
        assert_eq!(result.unwrap_err().to_string(), expected_error.to_string());
    }

    /// Test the `get_block_transaction_count_by_hash` method when everything is fine.
    /// This test mocks external dependencies.
    /// It does not test the `get_block_transaction_count_by_hash` method of the external dependencies.
    /// It tests the `get_block_transaction_count_by_hash` method of the Beerus light client.
    #[tokio::test]
    async fn given_normal_conditions_when_query_tx_count_by_block_hash_then_ok() {
        let (config, mut ethereum_lightclient_mock, starknet_lightclient_mock) = mock_clients();

        // Mock the `get_block_transaction_count_by_number` method of the Ethereum light client.
        let expected_code: u64 = 120;
        ethereum_lightclient_mock
            .expect_get_block_transaction_count_by_hash()
            .return_once(move |_| Ok(expected_code));
        let beerus = BeerusLightClient::new(
            config.clone(),
            Box::new(ethereum_lightclient_mock),
            Box::new(starknet_lightclient_mock),
        );

        // Prepare variables
        let hash = vec![0, 13, 15];

        // When
        let result = beerus
            .ethereum_lightclient
            .get_block_transaction_count_by_hash(&hash)
            .await;

        // Then
        // Assert that the `get_block_transaction_count_by_hash` method of the Beerus light client returns `Ok`.
        assert!(result.is_ok());
        // Assert that the code returned byt `get_block_transaction_count_by_hash` method of the Beerus light client is the expected code.
        assert_eq!(result.unwrap(), 120);
    }

    /// Test the `get_block_transaction_count_by_hash` method when the Ethereum light client returns an error.
    /// This test mocks external dependencies.
    /// It does not test the `get_block_transaction_count_by_hash` method of the external dependencies.
    /// It tests the `get_block_transaction_count_by_hash` method of the Beerus light client.
    /// It tests the error handling of the `start` method of the Beerus light client.
    #[tokio::test]
    async fn giver_ethereum_lightclient_returns_error_when_query_tx_count_by_block_hash_then_error_is_propagated(
    ) {
        // Given
        // Mock config, ethereum light client and starknet light client.
        let (config, mut ethereum_lightclient_mock, starknet_lightclient_mock) = mock_clients();

        let expected_error = "ethereum_lightclient_error";

        // Mock dependencies.
        ethereum_lightclient_mock
            .expect_get_block_transaction_count_by_hash()
            .return_once(move |_| Err(eyre::eyre!("ethereum_lightclient_error")));

        // When
        let beerus = BeerusLightClient::new(
            config.clone(),
            Box::new(ethereum_lightclient_mock),
            Box::new(starknet_lightclient_mock),
        );

        let hash = vec![0, 13, 15];

        // Query the balance of the Ethereum address.
        let result = beerus
            .ethereum_lightclient
            .get_block_transaction_count_by_hash(&hash)
            .await;

        // Then
        // Assert that the `get_block_transaction_count_by_hash` method of the Beerus light client returns `Err`.
        assert!(result.is_err());
        // Assert that the error returned by the `get_block_transaction_count_by_hash` method of the Beerus light client is the expected error.
        assert_eq!(result.unwrap_err().to_string(), expected_error.to_string());
    }

    /// Test the `get_transaction_by_hash` method when everything is fine.
    /// This test mocks external dependencies.
    /// It does not test the `get_transaction_by_hash` method of the external dependencies.
    /// It tests the `get_transaction_by_hash` method of the Beerus light client.
    #[tokio::test]
    async fn given_normal_conditions_when_query_transaction_by_hash_then_ok() {
        // Given
        // Mock config, ethereum light client and starknet light client.
        let (config, mut ethereum_lightclient_mock, starknet_lightclient_mock) = mock_clients();

        // Mock the `get_transaction_by_hash` method of the Ethereum light client.
        let transaction = Transaction::default();
        let _transaction = transaction.clone();

        // Given
        // Mock dependencies
        ethereum_lightclient_mock
            .expect_get_transaction_by_hash()
            .return_once(move |_| Ok(Some(_transaction)));

        let beerus = BeerusLightClient::new(
            config.clone(),
            Box::new(ethereum_lightclient_mock),
            Box::new(starknet_lightclient_mock),
        );

        let tx_hash =
            H256::from_str("0xc9bb964b3fe087354bc1c1904518acc2b9df7ebedcb89215e9f3b41f47b6c31d")
                .unwrap();
        // When
        // Query the transaction data given a hash on Ethereum.
        let result = beerus
            .ethereum_lightclient
            .get_transaction_by_hash(&tx_hash)
            .await;

        // Then
        // Assert that the `query_transaction_by_hash` method of the Beerus light client returns `Ok`.
        assert!(result.is_ok());
        // Assert that the code returned byt `query_transaction_by_hash` method of the Beerus light client is the expected code.
        assert_eq!(result.unwrap(), Some(transaction));
    }

    /// Test the `query_transaction_by_hash` method when the Ethereum light client returns an error.
    /// This test mocks external dependencies.
    /// It does not test the `query_transaction_by_hash` method of the external dependencies.
    /// It tests the `query_transaction_by_hash` method of the Beerus light client.
    /// It tests the error handling of the `start` method of the Beerus light client.
    #[tokio::test]
    async fn giver_ethereum_lightclient_returns_error_when_query_transaction_by_hash_then_error_is_propagated(
    ) {
        // Given
        // Mock config, ethereum light client and starknet light client.
        let (config, mut ethereum_lightclient_mock, starknet_lightclient_mock) = mock_clients();

        let expected_error = "ethereum_lightclient_error";

        // Mock dependencies.
        ethereum_lightclient_mock
            .expect_get_transaction_by_hash()
            .return_once(move |_| Err(eyre::eyre!("ethereum_lightclient_error")));

        // When
        let beerus = BeerusLightClient::new(
            config.clone(),
            Box::new(ethereum_lightclient_mock),
            Box::new(starknet_lightclient_mock),
        );

        let tx_hash =
            H256::from_str("0xc9bb964b3fe087354bc1c1904518acc2b9df7ebedcb89215e9f3b41f47b6c31d")
                .unwrap();
        // When
        // Query the transaction data given a hash on Ethereum.
        let result = beerus
            .ethereum_lightclient
            .get_transaction_by_hash(&tx_hash)
            .await;

        // Then
        // Assert that the `query_transaction_by_hash` method of the Beerus light client returns `Err`.
        assert!(result.is_err());
        // Assert that the error returned by the `query_transaction_by_hash` method of the Beerus light client is the expected error.
        assert_eq!(result.unwrap_err().to_string(), expected_error.to_string());
    }

    /// Test the `gas_price method when everything is fine.
    /// This test mocks external dependencies.
    /// It does not test the `gas_price` method of the external dependencies.
    /// It tests the `gas_price` method of the Beerus light client.
    #[tokio::test]
    async fn given_normal_conditions_when_query_gas_price_then_ok() {
        // Given
        // Mock config, ethereum light client and starknet light client.
        let (config, mut ethereum_lightclient_mock, starknet_lightclient_mock) = mock_clients();

        // Mock the `gas_price` method of the Ethereum light client.
        let gas_price = U256::default();

        // Given
        // Mock dependencies
        ethereum_lightclient_mock
            .expect_get_gas_price()
            .return_once(move || Ok(gas_price));

        let beerus = BeerusLightClient::new(
            config.clone(),
            Box::new(ethereum_lightclient_mock),
            Box::new(starknet_lightclient_mock),
        );

        // When
        // Query the transaction data given a hash on Ethereum.
        let result = beerus.ethereum_lightclient.get_gas_price().await;

        // Then
        // Assert that the `gas_price` method of the Beerus light client returns `Ok`.
        assert!(result.is_ok());
        // Assert that the code returned byt `gas_price` method of the Beerus light client is the expected code.
        assert_eq!(result.unwrap(), gas_price);
    }

    /// Test the `gas_price` method when the Ethereum light client returns an error.
    /// This test mocks external dependencies.
    /// It does not test the `gas_price` method of the external dependencies.
    /// It tests the `gas_price` method of the Beerus light client.
    /// It tests the error handling of the `start` method of the Beerus light client.
    #[tokio::test]
    async fn giver_ethereum_lightclient_returns_error_when_query_gas_price_then_error_is_propagated(
    ) {
        // Given
        // Mock config, ethereum light client and starknet light client.
        let (config, mut ethereum_lightclient_mock, starknet_lightclient_mock) = mock_clients();

        let expected_error = "ethereum_lightclient_error";

        // Mock dependencies.
        ethereum_lightclient_mock
            .expect_get_gas_price()
            .return_once(move || Err(eyre::eyre!("ethereum_lightclient_error")));

        // When
        let beerus = BeerusLightClient::new(
            config.clone(),
            Box::new(ethereum_lightclient_mock),
            Box::new(starknet_lightclient_mock),
        );

        // When
        // Query the transaction data given a hash on Ethereum.
        let result = beerus.ethereum_lightclient.get_gas_price().await;

        // Then
        // Assert that the `gas_price` method of the Beerus light client returns `Err`.
        assert!(result.is_err());
        // Assert that the error returned by the `gas_price` method of the Beerus light client is the expected error.
        assert_eq!(result.unwrap_err().to_string(), expected_error.to_string());
    }

    /// Test the `estimate_gas` method when everything is fine.
    #[tokio::test]
    async fn given_normal_conditions_when_query_estimate_gas_then_ok() {
        // Given
        // Mock config, ethereum light client and starknet light client.
        let (config, mut ethereum_lightclient_mock, starknet_lightclient_mock) = mock_clients();

        // Mock the `estimate_gas` method of the Ethereum light client.
        let gas = 10_u64;

        let call_opts = CallOpts {
            from: Some(Address::from_low_u64_be(0)),
            to: Address::from_low_u64_be(1),
            gas: Some(U256::from(10_u64)),
            gas_price: Some(U256::from(10_u64)),
            value: Some(U256::from(10_u64)),
            data: Some(vec![0_u8, 1_u8]),
        };

        // Given
        // Mock dependencies
        ethereum_lightclient_mock
            .expect_estimate_gas()
            .return_once(move |_| Ok(gas));

        let beerus = BeerusLightClient::new(
            config.clone(),
            Box::new(ethereum_lightclient_mock),
            Box::new(starknet_lightclient_mock),
        );

        // When
        // Query the transaction data given a hash on Ethereum.
        let result = beerus.ethereum_lightclient.estimate_gas(&call_opts).await;

        // Then
        // Assert that the `estimate_gas` method of the Beerus light client returns `Ok`.
        assert!(result.is_ok());
        // Assert that the code returned byt `estimate_gas` method of the Beerus light client is the expected code.
        assert_eq!(result.unwrap(), gas);
    }

    /// Test the `estimate_gas` method when the Ethereum light client returns an error.
    #[tokio::test]
    async fn giver_ethereum_lightclient_returns_error_when_query_estimate_gas_then_error_is_propagated(
    ) {
        // Given
        // Mock config, ethereum light client and starknet light client.
        let (config, mut ethereum_lightclient_mock, starknet_lightclient_mock) = mock_clients();

        let expected_error = "ethereum_lightclient_error";
        let call_opts = CallOpts {
            from: Some(Address::from_low_u64_be(0)),
            to: Address::from_low_u64_be(1),
            gas: Some(U256::from(10_u64)),
            gas_price: Some(U256::from(10_u64)),
            value: Some(U256::from(10_u64)),
            data: Some(vec![0_u8, 1_u8]),
        };

        // Mock dependencies.
        ethereum_lightclient_mock
            .expect_estimate_gas()
            .return_once(move |_| Err(eyre::eyre!("ethereum_lightclient_error")));

        // When
        let beerus = BeerusLightClient::new(
            config.clone(),
            Box::new(ethereum_lightclient_mock),
            Box::new(starknet_lightclient_mock),
        );

        // When
        // Query the transaction data given a hash on Ethereum.
        let result = beerus.ethereum_lightclient.estimate_gas(&call_opts).await;

        // Then
        // Assert that the `estimate_gas` method of the Beerus light client returns `Err`.
        assert!(result.is_err());
        // Assert that the error returned by the `estimate_gas` method of the Beerus light client is the expected error.
        assert_eq!(result.unwrap_err().to_string(), expected_error.to_string());
    }

    /// Test the `get_block_by_hash` method when everything is fine.
    /// This test mocks external dependencies.
    /// It does not test the `get_block_by_hash` method of the external dependencies.
    /// It tests the `get_block_by_hash` method of the Beerus light client.
    #[tokio::test]
    async fn given_normal_conditions_when_call_get_block_by_hash_then_should_return_ok() {
        // Given
        // Mock config, ethereum light client and starknet light client.
        let (config, mut ethereum_lightclient_mock, starknet_lightclient_mock) = mock_clients();

        // Mock the `get_block_by_hash` method of the Ethereum light client.
        let expected_block = Some(ExecutionBlock {
            number: 1,
            base_fee_per_gas: U256::from(1),
            difficulty: U256::from(1),
            extra_data: vec![],
            gas_limit: 1,
            gas_used: 1,
            hash: H256::from_low_u64_be(1),
            logs_bloom: vec![],
            miner: Address::from_low_u64_be(1),
            mix_hash: H256::from_low_u64_be(1),
            nonce: String::from("1"),
            parent_hash: H256::from_low_u64_be(1),
            receipts_root: H256::from_low_u64_be(1),
            sha3_uncles: H256::from_low_u64_be(1),
            size: 1,
            state_root: H256::from_low_u64_be(1),
            timestamp: 1,
            total_difficulty: 1,
            transactions: Transactions::Full(vec![]),
            transactions_root: H256::from_low_u64_be(1),
            uncles: vec![],
        });
        let _expected_block = expected_block.clone();
        ethereum_lightclient_mock
            .expect_get_block_by_hash()
            .return_once(move |_, _| Ok(_expected_block));

        // When
        let beerus = BeerusLightClient::new(
            config.clone(),
            Box::new(ethereum_lightclient_mock),
            Box::new(starknet_lightclient_mock),
        );

        let hash = vec![125, 242, 156];

        let result = beerus
            .ethereum_lightclient
            .get_block_by_hash(hash.as_ref(), false)
            .await;

        // Then
        // Assert that the `get_block_by_hash` method of the Beerus light client returns `Ok`.
        assert!(result.is_ok());
        // Assert that the block returned by the `get_block_by_hash` method of the Beerus light client is the expected block.
        let result_json = serde_json::to_string(&result.unwrap()).unwrap();
        let expected_block_json = serde_json::to_string(&expected_block).unwrap();
        assert_eq!(result_json, expected_block_json);
    }

    /// Test the `get_block_by_hash` method when the Ethereum light client returns an error.
    /// This test mocks external dependencies.
    /// It does not test the `get_block_by_hash` method of the external dependencies.
    /// It tests the `get_block_by_hash` method of the Beerus light client.
    #[tokio::test]
    async fn given_error_when_call_get_block_by_hash_then_should_return_err() {
        // Given
        // Mock config, ethereum light client and starknet light client.
        let (config, mut ethereum_lightclient_mock, starknet_lightclient_mock) = mock_clients();

        // Mock the `get_block_by_hash` method of the Ethereum light client.
        let expected_error = "ethereum_lightclient_error".to_string();
        let _expected_error = expected_error.clone();
        ethereum_lightclient_mock
            .expect_get_block_by_hash()
            .return_once(move |_, _| Err(eyre!(_expected_error)));

        // When
        let beerus = BeerusLightClient::new(
            config.clone(),
            Box::new(ethereum_lightclient_mock),
            Box::new(starknet_lightclient_mock),
        );

        let hash = vec![125, 242, 156];

        let result = beerus
            .ethereum_lightclient
            .get_block_by_hash(hash.as_ref(), false)
            .await;

        // Then
        // Assert that the `get_block_by_hash` method of the Beerus light client returns `Err`.
        assert!(result.is_err());
        // Assert that the error returned by the `get_block_by_hash` method of the Beerus light client is the expected error.
        assert_eq!(result.unwrap_err().to_string(), expected_error.to_string());
    }

    /// Test the `priority_fee method when everything is fine.
    /// This test mocks external dependencies.
    /// It does not test the `priority_fee` method of the external dependencies.
    /// It tests the `priority_fee` method of the Beerus light client.
    #[tokio::test]
    async fn given_normal_conditions_when_query_priority_fee_then_ok() {
        // Given
        // Mock config, ethereum light client and starknet light client.
        let (config, mut ethereum_lightclient_mock, starknet_lightclient_mock) = mock_clients();

        // Mock the `priority_fee` method of the Ethereum light client.
        let priority_fee = U256::default();

        // Given
        // Mock dependencies
        ethereum_lightclient_mock
            .expect_get_priority_fee()
            .return_once(move || Ok(priority_fee));

        let beerus = BeerusLightClient::new(
            config.clone(),
            Box::new(ethereum_lightclient_mock),
            Box::new(starknet_lightclient_mock),
        );

        // When
        // Query the transaction data given a hash on Ethereum.
        let result = beerus.ethereum_lightclient.get_priority_fee().await;

        // Then
        // Assert that the `priority_fee` method of the Beerus light client returns `Ok`.
        assert!(result.is_ok());
        // Assert that the code returned byt `priority_fee` method of the Beerus light client is the expected code.
        assert_eq!(result.unwrap(), priority_fee);
    }

    /// Test the `priority_fee` method when the Ethereum light client returns an error.
    /// This test mocks external dependencies.
    /// It does not test the `priority_fee` method of the external dependencies.
    /// It tests the `priority_fee` method of the Beerus light client.
    /// It tests the error handling of the `start` method of the Beerus light client.
    #[tokio::test]
    async fn giver_ethereum_lightclient_returns_error_when_query_priority_fee_then_error_is_propagated(
    ) {
        // Given
        // Mock config, ethereum light client and starknet light client.
        let (config, mut ethereum_lightclient_mock, starknet_lightclient_mock) = mock_clients();

        let expected_error = "ethereum_lightclient_error";

        // Mock dependencies.
        ethereum_lightclient_mock
            .expect_get_priority_fee()
            .return_once(move || Err(eyre::eyre!("ethereum_lightclient_error")));

        // When
        let beerus = BeerusLightClient::new(
            config.clone(),
            Box::new(ethereum_lightclient_mock),
            Box::new(starknet_lightclient_mock),
        );

        // When
        // Query the transaction data given a hash on Ethereum.
        let result = beerus.ethereum_lightclient.get_priority_fee().await;

        // Then
        // Assert that the `priority_fee` method of the Beerus light client returns `Err`.
        assert!(result.is_err());
        // Assert that the error returned by the `priority_fee` method of the Beerus light client is the expected error.
        assert_eq!(result.unwrap_err().to_string(), expected_error.to_string());
    }

    /// Test the `start` method when the StarkNet light client returns an error.
    /// This test mocks external dependencies.
    /// It does not test the `start` method of the external dependencies.
    /// It tests the `start` method of the Beerus light client.
    /// It tests the error handling of the `start` method of the Beerus light client.
    #[tokio::test]
    async fn given_starknet_lightclient_error_when_call_start_then_should_return_error() {
        // Given
        // Mock config, ethereum light client and starknet light client.
        let (config, mut ethereum_lightclient_mock, mut starknet_lightclient_mock) = mock_clients();

        let expected_error = "StarkNet light client error";

        // Mock the `start` method of the Ethereum light client.
        // We need to mock the `start` method of the Ethereum light client because it is called before the `start` method of the StarkNet light client.
        ethereum_lightclient_mock
            .expect_start()
            .times(1)
            .return_once(move || Ok(()));

        // Mock the `start` method of the StarkNet light client.
        starknet_lightclient_mock
            .expect_start()
            .times(1)
            .return_once(move || Err(eyre!(expected_error)));

        // When
        let mut beerus = BeerusLightClient::new(
            config.clone(),
            Box::new(ethereum_lightclient_mock),
            Box::new(starknet_lightclient_mock),
        );

        let result = beerus.start().await;

        // Then
        // Assert that the `start` method of the Beerus light client returns `Err`.
        assert!(result.is_err());
        // Assert that the error returned by the `start` method of the Beerus light client is the expected error.
        assert_eq!(result.unwrap_err().to_string(), expected_error.to_string());
        // Assert that the sync status of the Beerus light client is `SyncStatus::NotSynced`.
        assert_eq!(beerus.sync_status().clone(), SyncStatus::NotSynced);
    }

    /// Test that starknet state root is returned when the Ethereum light client returns a value.
    #[tokio::test]
    async fn given_normal_conditions_when_starknet_state_root_then_should_work() {
        // Mock config, ethereum light client and starknet light client.
        let (config, mut ethereum_lightclient_mock, starknet_lightclient_mock) = mock_clients();

        // Expected state root.
        let expected_starknet_state_root =
            U256::from_str("0x5bb9692622e817c39663e69dce50777daf4c167bdfa95f3e5cef99c6b8a344d")
                .unwrap();
        // Convert to bytes because that's what the mock returns.
        let mut expected_starknet_state_root_bytes: Vec<u8> = vec![0; 32];
        expected_starknet_state_root.to_big_endian(&mut expected_starknet_state_root_bytes);

        // Set the expected return value for the Ethereum light client mock.
        ethereum_lightclient_mock
            .expect_call()
            .times(1)
            .return_once(move |_call_opts, _block_tag| Ok(expected_starknet_state_root_bytes));

        // Create a new Beerus light client.
        let beerus = BeerusLightClient::new(
            config,
            Box::new(ethereum_lightclient_mock),
            Box::new(starknet_lightclient_mock),
        );

        // Perform the test call.
        let starknet_state_root = beerus.starknet_state_root().await.unwrap();

        // Assert that the result is correct.
        assert_eq!(starknet_state_root, expected_starknet_state_root);
    }

    /// Test that starknet state root return an error when the Ethereum Light client returns an error.
    #[tokio::test]
    async fn given_ethereum_light_client_returns_error_when_starknet_state_root_then_should_fail_with_same_error(
    ) {
        // Mock config, ethereum light client and starknet light client.
        let (config, mut ethereum_lightclient_mock, starknet_lightclient_mock) = mock_clients();

        // Set the expected return value for the Ethereum light client mock.
        let expected_error = "Ethereum client out of sync";
        ethereum_lightclient_mock
            .expect_call()
            .times(1)
            .return_once(move |_call_opts, _block_tag| Err(eyre!(expected_error)));

        // Create a new Beerus light client.
        let beerus = BeerusLightClient::new(
            config,
            Box::new(ethereum_lightclient_mock),
            Box::new(starknet_lightclient_mock),
        );

        // Perform the test call.
        let starknet_state_root_result = beerus.starknet_state_root().await;

        // Assert that the result is correct.
        assert!(starknet_state_root_result.is_err());
        assert_eq!(
            starknet_state_root_result.unwrap_err().to_string(),
            expected_error
        );
    }

    /// Test that starknet state root is returned when the Ethereum light client returns a value.
    #[tokio::test]
    async fn given_normal_conditions_when_starknet_last_proven_block_then_should_work() {
        // Mock config, ethereum light client and starknet light client.
        let (config, mut ethereum_lightclient_mock, starknet_lightclient_mock) = mock_clients();

        // Expected block number.
        let expected_starknet_block_number = U256::from(10);
        // Convert to bytes because that's what the mock returns.
        let mut expected_starknet_block_number_bytes: Vec<u8> = vec![0; 32];
        expected_starknet_block_number.to_big_endian(&mut expected_starknet_block_number_bytes);

        // Set the expected return value for the Ethereum light client mock.
        ethereum_lightclient_mock
            .expect_call()
            .times(1)
            .return_once(move |_call_opts, _block_tag| Ok(expected_starknet_block_number_bytes));

        // Create a new Beerus light client.
        let beerus = BeerusLightClient::new(
            config,
            Box::new(ethereum_lightclient_mock),
            Box::new(starknet_lightclient_mock),
        );

        // Perform the test call.
        let starknet_block_number = beerus.starknet_last_proven_block().await.unwrap();

        // Assert that the result is correct.
        assert_eq!(starknet_block_number, expected_starknet_block_number);
    }

    /// Test that starknet state root return an error when the Ethereum Light client returns an error.
    #[tokio::test]
    async fn given_ethereum_light_client_returns_error_when_starknet_last_proven_block_then_should_fail_with_same_error(
    ) {
        // Mock config, ethereum light client and starknet light client.
        let (config, mut ethereum_lightclient_mock, starknet_lightclient_mock) = mock_clients();

        // Set the expected return value for the Ethereum light client mock.
        let expected_error = "Ethereum client out of sync";
        ethereum_lightclient_mock
            .expect_call()
            .times(1)
            .return_once(move |_call_opts, _block_tag| Err(eyre!(expected_error)));

        // Create a new Beerus light client.
        let beerus = BeerusLightClient::new(
            config,
            Box::new(ethereum_lightclient_mock),
            Box::new(starknet_lightclient_mock),
        );

        // Perform the test call.
        let starknet_state_root_result = beerus.starknet_state_root().await;

        // Assert that the result is correct.
        assert!(starknet_state_root_result.is_err());
        assert_eq!(
            starknet_state_root_result.unwrap_err().to_string(),
            expected_error
        );
    }

    /// Test that starknet view value is returned when the Starknet light client returns a value.
    #[tokio::test]
    async fn given_normal_conditions_when_starknet_call_should_work() {
        // Mock config, ethereum light client and starknet light client.
        let (config, mut ethereum_lightclient_mock, mut starknet_lightclient_mock) = mock_clients();

        let expected_result = vec![
            FieldElement::from_hex_be("0x4e28f97185e801").unwrap(),
            FieldElement::from_hex_be("0x0").unwrap(),
        ];
        // Because FieldElement doesn't have the copy trait
        let expected_result2 = expected_result.clone();

        // Set the expected return value for the Ethereum light client mock.
        starknet_lightclient_mock
            .expect_call()
            .times(1)
            .return_once(move |_req, _block_nb| Ok(expected_result));
        ethereum_lightclient_mock
            .expect_call()
            .times(1)
            .return_once(move |_req, _block_nb| Ok(vec![2]));
        // Create a new Beerus light client.
        let beerus = BeerusLightClient::new(
            config,
            Box::new(ethereum_lightclient_mock),
            Box::new(starknet_lightclient_mock),
        );

        // Perform the test call.
        let res = beerus
            .starknet_call_contract(
                FieldElement::from_hex_be(
                    "0x49d36570d4e46f48e99674bd3fcc84644ddd6b96f7c741b1562b82f9e004dc7",
                )
                .unwrap(),
                selector!("balanceOf"),
                vec![FieldElement::from_hex_be(
                    "0x0000000000000000000000000000000000000000000000000000000000000001",
                )
                .unwrap()],
            )
            .await
            .unwrap();

        // Assert that the result is correct.
        assert!(!res.is_empty());
        assert_eq!(res, expected_result2);
    }

    /// Test that starknet call return an error when the StarkNet Light client returns an error.
    #[tokio::test]
    async fn given_starknet_light_client_returns_error_when_starknet_call_should_fail_with_same_error(
    ) {
        // Mock config, ethereum light client and starknet light client.
        let (config, mut ethereum_lightclient_mock, mut starknet_lightclient_mock) = mock_clients();

        // Set the expected return value for the Starknet light client mock.
        let expected_error = "Wrong url";
        starknet_lightclient_mock
            .expect_call()
            .times(1)
            .return_once(move |_req, _block_nb| Err(eyre!(expected_error)));
        ethereum_lightclient_mock
            .expect_call()
            .times(1)
            .return_once(move |_req, _block_nb| Ok(vec![2]));
        // Create a new Beerus light client.
        let beerus = BeerusLightClient::new(
            config,
            Box::new(ethereum_lightclient_mock),
            Box::new(starknet_lightclient_mock),
        );

        // Perform the test call.
        let res = beerus
            .starknet_call_contract(
                FieldElement::from_hex_be(
                    "0x49d36570d4e46f48e99674bd3fcc84644ddd6b96f7c741b1562b82f9e004dc7",
                )
                .unwrap(),
                selector!("balanceOf"),
                vec![FieldElement::from_hex_be(
                    "0x0000000000000000000000000000000000000000000000000000000000000001",
                )
                .unwrap()],
            )
            .await;

        // Assert that the result is correct.
        assert!(res.is_err());
        assert_eq!(res.unwrap_err().to_string(), expected_error);
    }

    /// Test that starknet storage value is returned when the Starknet light client returns a value.
    #[tokio::test]
    async fn given_normal_conditions_when_starknet_get_storage_at_should_work() {
        // Mock config, ethereum light client and starknet light client.
        let (config, mut ethereum_lightclient_mock, mut starknet_lightclient_mock) = mock_clients();
        let expected_result = FieldElement::from_hex_be("298305742194").unwrap();
        // Set the expected return value for the StarkNet light client mock.
        starknet_lightclient_mock
            .expect_get_storage_at()
            .times(1)
            .return_once(move |_address, _key, _block_nb| Ok(expected_result));
        ethereum_lightclient_mock
            .expect_call()
            .times(1)
            .return_once(move |_req, _block_nb| Ok(vec![2]));
        // Create a new Beerus light client.
        let beerus = BeerusLightClient::new(
            config,
            Box::new(ethereum_lightclient_mock),
            Box::new(starknet_lightclient_mock),
        );

        let address = FieldElement::from_hex_be(
            "0x49d36570d4e46f48e99674bd3fcc84644ddd6b96f7c741b1562b82f9e004dc7",
        )
        .unwrap();
        let key = selector!("ERC20_name");
        // Perform the test call.
        let res = beerus.starknet_get_storage_at(address, key).await.unwrap();

        assert_eq!(res, expected_result);
    }

    /// Test that starknet get_storage_at return an error when the StarkNet Light client returns an error.
    #[tokio::test]
    async fn given_starknet_lightclient_returns_error_when_starknet_get_storage_at_should_fail_with_same_error(
    ) {
        // Mock config, ethereum light client and starknet light client.
        let (config, mut ethereum_lightclient_mock, mut starknet_lightclient_mock) = mock_clients();

        // Set the expected return value for the Starknet light client mock.
        let expected_error = "Wrong url";
        starknet_lightclient_mock
            .expect_get_storage_at()
            .times(1)
            .return_once(move |_address, _key, _block_nb| Err(eyre!(expected_error)));
        ethereum_lightclient_mock
            .expect_call()
            .times(1)
            .return_once(move |_req, _block_nb| Ok(vec![2]));

        // Create a new Beerus light client.
        let beerus = BeerusLightClient::new(
            config,
            Box::new(ethereum_lightclient_mock),
            Box::new(starknet_lightclient_mock),
        );

        let address = FieldElement::from_hex_be(
            "0x49d36570d4e46f48e99674bd3fcc84644ddd6b96f7c741b1562b82f9e004dc7",
        )
        .unwrap();
        let key = selector!("ERC20_name");

        // Perform the test call.
        let res = beerus.starknet_get_storage_at(address, key).await;

        // Assert that the result is correct.
        assert!(res.is_err());
        assert_eq!(res.unwrap_err().to_string(), expected_error);
    }

    /// Test that starknet get_nonce.
    #[tokio::test]
    async fn given_normal_conditions_when_starknet_get_nonce_should_work() {
        // Mock config, ethereum light client and starknet light client.
        let (config, mut ethereum_lightclient_mock, mut starknet_lightclient_mock) = mock_clients();
        let expected_result = FieldElement::from_hex_be("298305742194").unwrap();
        // Set the expected return value for the StarkNet light client mock.
        starknet_lightclient_mock
            .expect_get_nonce()
            .return_once(move |_block_nb, _address| Ok(expected_result));
        ethereum_lightclient_mock
            .expect_call()
            .times(1)
            .return_once(move |_req, _block_nb| Ok(vec![2]));
        // Create a new Beerus light client.
        let beerus = BeerusLightClient::new(
            config,
            Box::new(ethereum_lightclient_mock),
            Box::new(starknet_lightclient_mock),
        );

        let address = FieldElement::from_hex_be(
            "0x49d36570d4e46f48e99674bd3fcc84644ddd6b96f7c741b1562b82f9e004dc7",
        )
        .unwrap();
        // Get nonce
        let res = beerus.starknet_get_nonce(address).await.unwrap();

        assert_eq!(res, expected_result);
    }

    /// Test that starknet get_nonce.
    #[tokio::test]
    async fn given_starknet_lightclient_returns_error_when_starknet_get_nonce_should_fail_with_same_error(
    ) {
        // Mock config, ethereum light client and starknet light client.
        let (config, mut ethereum_lightclient_mock, mut starknet_lightclient_mock) = mock_clients();

        // Set the expected return value for the Starknet light client mock.
        let expected_error = "Wrong url";
        starknet_lightclient_mock
            .expect_get_nonce()
            .return_once(move |_block_nb, _address| Err(eyre!(expected_error)));
        ethereum_lightclient_mock
            .expect_call()
            .times(1)
            .return_once(move |_req, _block_nb| Ok(vec![2]));

        // Create a new Beerus light client.
        let beerus = BeerusLightClient::new(
            config,
            Box::new(ethereum_lightclient_mock),
            Box::new(starknet_lightclient_mock),
        );

        let address = FieldElement::from_hex_be(
            "0x49d36570d4e46f48e99674bd3fcc84644ddd6b96f7c741b1562b82f9e004dc7",
        )
        .unwrap();

        // Get Nonce.
        let res = beerus.starknet_get_nonce(address).await;

        // Assert that the result is correct.
        assert!(res.is_err());
        assert_eq!(res.unwrap_err().to_string(), expected_error);
    }

    /// Test that with a correct url we can create StarkNet light client.
    #[test]
    fn given_normal_conditions_when_create_sn_lightclient_should_work() {
        // Mock config.
        let (config, _, _) = mock_clients();
        // Create a new StarkNet light client.
        let sn_light_client = StarkNetLightClientImpl::new(&config);
        assert!(sn_light_client.is_ok());
    }

    /// Test that starknet light client starts.
    #[tokio::test]
    async fn given_normal_conditions_when_start_sn_lightclient_should_work() {
        // Mock config.
        let (config, _, _) = mock_clients();
        // Create a new StarkNet light client.
        let sn_light_client = StarkNetLightClientImpl::new(&config).unwrap();
        assert!(sn_light_client.start().await.is_ok());
    }

    /// Test that with a wrong url we can't create StarkNet light client.
    #[test]
    fn given_wrong_url_when_create_sn_lightclient_should_fail() {
        // Mock config.
        let config = Config {
            ethereum_network: "mainnet".to_string(),
            ethereum_consensus_rpc: "http://localhost:8545".to_string(),
            ethereum_execution_rpc: "http://localhost:8545".to_string(),
            starknet_rpc: "mainnet".to_string(),
            starknet_core_contract_address: Address::from_str(
                "0x0000000000000000000000000000000000000000",
            )
            .unwrap(),
        };
        // Create a new StarkNet light client.
        let sn_light_client = StarkNetLightClientImpl::new(&config);
        assert!(sn_light_client.is_err());
        assert!(sn_light_client
            .err()
            .unwrap()
            .to_string()
            .contains("relative URL without a base"));
    }

    /// Test that we can create a Helios light client.
    #[tokio::test]
    async fn given_normal_conditions_when_create_helios_lightclient_should_work() {
        // Mock config.
        let (config, _, _) = mock_clients();
        // Create a new Helios light client.
        let helios_light_client = HeliosLightClient::new(config).await;
        assert!(helios_light_client.is_ok());
    }

    /// Test that cancellation timestamp is returned when the Ethereum light client returns a value.
    #[tokio::test]
    async fn given_normal_conditions_when_starknet_l1_to_l2_message_cancellations_then_should_work()
    {
        // Mock config, ethereum light client and starknet light client.
        let (config, mut ethereum_lightclient_mock, starknet_lightclient_mock) = mock_clients();

        // Expected block number.
        let expected_timestamp = U256::from(1234);
        // Convert to bytes because that's what the mock returns.
        let mut expected_timestamp_bytes: Vec<u8> = vec![0; 32];
        expected_timestamp.to_big_endian(&mut expected_timestamp_bytes);

        // Set the expected return value for the Ethereum light client mock.
        ethereum_lightclient_mock
            .expect_call()
            .times(1)
            .return_once(move |_call_opts, _block_tag| Ok(expected_timestamp_bytes));

        // Create a new Beerus light client.
        let beerus = BeerusLightClient::new(
            config,
            Box::new(ethereum_lightclient_mock),
            Box::new(starknet_lightclient_mock),
        );

        // Perform the test call.
        let cancellation_timestamp = beerus
            .starknet_l1_to_l2_message_cancellations(U256::from(0))
            .await
            .unwrap();

        // Assert that the result is correct.
        assert_eq!(cancellation_timestamp, expected_timestamp);
    }

    /// Test that starknet_l1_to_l2_message_cancellations return an error when the Ethereum Light client returns an error.
    #[tokio::test]
    async fn given_ethereum_light_client_returns_error_when_starknet_l1_to_l2_message_cancellations_then_should_fail_with_same_error(
    ) {
        // Mock config, ethereum light client and starknet light client.
        let (config, mut ethereum_lightclient_mock, starknet_lightclient_mock) = mock_clients();

        // Set the expected return value for the Ethereum light client mock.
        let expected_error = "Ethereum client out of sync";
        ethereum_lightclient_mock
            .expect_call()
            .times(1)
            .return_once(move |_call_opts, _block_tag| Err(eyre!(expected_error)));

        // Create a new Beerus light client.
        let beerus = BeerusLightClient::new(
            config,
            Box::new(ethereum_lightclient_mock),
            Box::new(starknet_lightclient_mock),
        );

        // Perform the test call.
        let result = beerus
            .starknet_l1_to_l2_message_cancellations(U256::from(0))
            .await;

        // Assert that the result is correct.
        assert!(result.is_err());
        assert_eq!(result.unwrap_err().to_string(), expected_error);
    }

    /// Test that msg_fee + 1 for the message with the given 'msgHash is returned when the Ethereum light client returns a value.
    #[tokio::test]
    async fn given_normal_conditions_when_starknet_l1_to_l2_messages_then_should_work() {
        // Mock config, ethereum light client and starknet light client.
        let (config, mut ethereum_lightclient_mock, starknet_lightclient_mock) = mock_clients();

        // Expected block number.
        let expected_timestamp = U256::from(1234);
        // Convert to bytes because that's what the mock returns.
        let mut expected_timestamp_bytes: Vec<u8> = vec![0; 32];
        expected_timestamp.to_big_endian(&mut expected_timestamp_bytes);

        // Set the expected return value for the Ethereum light client mock.
        ethereum_lightclient_mock
            .expect_call()
            .times(1)
            .return_once(move |_call_opts, _block_tag| Ok(expected_timestamp_bytes));

        // Create a new Beerus light client.
        let beerus = BeerusLightClient::new(
            config,
            Box::new(ethereum_lightclient_mock),
            Box::new(starknet_lightclient_mock),
        );

        // Perform the test call.
        let message_timestamp = beerus
            .starknet_l1_to_l2_messages(U256::from(0))
            .await
            .unwrap();

        // Assert that the result is correct.
        assert_eq!(message_timestamp, expected_timestamp);
    }

    /// Test that starknet_l1_to_l2_messages return an error when the Ethereum Light client returns an error.
    #[tokio::test]
    async fn given_ethereum_light_client_returns_error_when_starknet_l1_to_l2_messages_then_should_fail_with_same_error(
    ) {
        // Mock config, ethereum light client and starknet light client.
        let (config, mut ethereum_lightclient_mock, starknet_lightclient_mock) = mock_clients();

        // Set the expected return value for the Ethereum light client mock.
        let expected_error = "ethereum_lightclient_error";
        ethereum_lightclient_mock
            .expect_call()
            .times(1)
            .return_once(move |_call_opts, _block_tag| Err(eyre!(expected_error)));

        // Create a new Beerus light client.
        let beerus = BeerusLightClient::new(
            config,
            Box::new(ethereum_lightclient_mock),
            Box::new(starknet_lightclient_mock),
        );

        // Perform the test call.
        let result = beerus.starknet_l1_to_l2_messages(U256::from(0)).await;

        // Assert that the result is correct.
        assert!(result.is_err());
        assert_eq!(result.unwrap_err().to_string(), expected_error);
    }

    /// Test the `block_number` method when everything is fine.
    /// This test mocks external dependencies.
    /// It does not test the `block_number` method of the external dependencies.
    /// It tests the `block_number` method of the Beerus light client.
    #[tokio::test]
    async fn given_normal_conditions_when_call_block_number_then_should_return_ok() {
        // Given
        // Mock config, ethereum light client and starknet light client.
        let (config, ethereum_lightclient_mock, mut starknet_lightclient_mock) = mock_clients();

        // Mock the `block_number` method of the Starknet light client.
        let expected_block_number: u64 = 123456;
        starknet_lightclient_mock
            .expect_block_number()
            .return_once(move || Ok(expected_block_number));

        // When
        let beerus = BeerusLightClient::new(
            config.clone(),
            Box::new(ethereum_lightclient_mock),
            Box::new(starknet_lightclient_mock),
        );

        let result = beerus.starknet_lightclient.block_number().await.unwrap();

        // Then
        // Assert that the block number returned by the `block_number` method of the Beerus light client is the expected block number.
        assert_eq!(result, expected_block_number);
    }

    /// Test the `block_number` method when the StarkNet light client returns an error.
    /// This test mocks external dependencies.
    /// It does not test the `block_number` method of the external dependencies.
    /// It tests the `block_number` method of the Beerus light client.
    /// It tests the error handling of the `block_number` method of the Beerus light client.
    #[tokio::test]
    async fn given_starknet_lightclient_error_when_call_block_number_then_should_return_error() {
        // Given
        // Mock config, ethereum light client and starknet light client.
        let (config, ethereum_lightclient_mock, mut starknet_lightclient_mock) = mock_clients();

        let expected_error = "StarkNet light client error";

        // Mock the `block_number` method of the StarkNet light client.
        starknet_lightclient_mock
            .expect_block_number()
            .times(1)
            .return_once(move || Err(eyre!(expected_error)));

        // When
        let beerus = BeerusLightClient::new(
            config.clone(),
            Box::new(ethereum_lightclient_mock),
            Box::new(starknet_lightclient_mock),
        );

        let result = beerus.starknet_lightclient.block_number().await;

        // Then
        // Assert that the `block_number` method of the Beerus light client returns `Err`.
        assert!(result.is_err());
        // Assert that the error returned by the `block_number` method of the Beerus light client is the expected error.
        assert_eq!(result.unwrap_err().to_string(), expected_error.to_string());
        // Assert that the sync status of the Beerus light client is `SyncStatus::NotSynced`.
        assert_eq!(beerus.sync_status().clone(), SyncStatus::NotSynced);
    }

    /// Test the `starknet_l1_to_l2_message_nonce` method when everything is fine.
    /// This test mocks external dependencies.
    #[tokio::test]
    async fn given_normal_conditions_when_call_get_l1_to_l2_message_nonce_then_should_return_ok() {
        // Given
        // Mock config, ethereum light client and starknet light client.
        let (config, mut ethereum_lightclient_mock, starknet_lightclient_mock) = mock_clients();

        // Expected block number.
        let expected_nonce = U256::from(1234);
        // Convert to bytes because that's what the mock returns.
        let mut expected_nonce_bytes: Vec<u8> = vec![0; 32];
        expected_nonce.to_big_endian(&mut expected_nonce_bytes);

        // Mock the next call to the Ethereum light client (starknet_core.l1ToL2MessageNonce)
        ethereum_lightclient_mock
            .expect_call()
            .times(1)
            .return_once(move |_call_opts, _block_tag| Ok(expected_nonce_bytes));

        // When
        let beerus = BeerusLightClient::new(
            config.clone(),
            Box::new(ethereum_lightclient_mock),
            Box::new(starknet_lightclient_mock),
        );
        let result = beerus.starknet_l1_to_l2_message_nonce().await.unwrap();

        // Then
        assert_eq!("1234", result.to_string());
    }

    /// Test the `starknet_l1_to_l2_message_nonce` method when everything is fine.
    /// This test mocks external dependencies.
    #[tokio::test]
    async fn given_ethereum_client_error_when_call_get_l1_to_l2_message_nonce_then_should_return_error(
    ) {
        // Given
        // Mock config, ethereum light client and starknet light client.
        let (config, mut ethereum_lightclient_mock, starknet_lightclient_mock) = mock_clients();

        let expected_error = "Ethereum light client error";

        // Mock the next call to the Ethereum light client (starknet_core.l1ToL2MessageNonce)
        ethereum_lightclient_mock
            .expect_call()
            .times(1)
            .return_once(move |_call_opts, _block_tag| Err(eyre!(expected_error)));

        // When
        let beerus = BeerusLightClient::new(
            config.clone(),
            Box::new(ethereum_lightclient_mock),
            Box::new(starknet_lightclient_mock),
        );
        let result = beerus.starknet_l1_to_l2_message_nonce().await;

        // Then
        // Assert that the `block_number` method of the Beerus light client returns `Err`.
        assert!(result.is_err());
        // Assert that the error returned by the `block_number` method of the Beerus light client is the expected error.
        assert_eq!(result.unwrap_err().to_string(), expected_error.to_string());
        // Assert that the sync status of the Beerus light client is `SyncStatus::NotSynced`.
        assert_eq!(beerus.sync_status().clone(), SyncStatus::NotSynced);
    }

    fn mock_clients() -> (Config, MockEthereumLightClient, MockStarkNetLightClient) {
        let config = Config {
            ethereum_network: "mainnet".to_string(),
            ethereum_consensus_rpc: "http://localhost:8545".to_string(),
            ethereum_execution_rpc: "http://localhost:8545".to_string(),
            starknet_rpc: "http://localhost:8545".to_string(),
            starknet_core_contract_address: Address::from_str(
                "0x0000000000000000000000000000000000000000",
            )
            .unwrap(),
        };
        (
            config,
            MockEthereumLightClient::new(),
            MockStarkNetLightClient::new(),
        )
    }

    /// Test the `block_hash_and_number` method when everything is fine.
    /// This test mocks external dependencies.
    /// It does not test the `block_hash_and_number` method of the external dependencies.
    /// It tests the `block_hash_and_number` method of the Beerus light client.
    #[tokio::test]
    async fn given_normal_conditions_when_call_block_hash_and_number_then_should_return_ok() {
        // Given
        // Mock config, ethereum light client and starknet light client.
        let (config, ethereum_lightclient_mock, mut starknet_lightclient_mock) = mock_clients();

        // Mock the `block_hash_and_number` method of the Starknet light client.
        let expected_result = BlockHashAndNumber {
            block_hash: FieldElement::from_dec_str("123456").unwrap(),
            block_number: 123456,
        };
        let expected_block_hash_and_number = expected_result.clone();

        starknet_lightclient_mock
            .expect_block_hash_and_number()
            .return_once(move || Ok(expected_block_hash_and_number));

        // When
        let beerus = BeerusLightClient::new(
            config.clone(),
            Box::new(ethereum_lightclient_mock),
            Box::new(starknet_lightclient_mock),
        );

        let result = beerus
            .starknet_lightclient
            .block_hash_and_number()
            .await
            .unwrap();

        // Then
        // Assert that the block hash and number returned by the `block_hash_and_number` method of the Beerus light client
        // is the expected block hash and number.
        assert_eq!(result.block_hash, expected_result.block_hash);
        assert_eq!(result.block_number, expected_result.block_number);
    }

    /// Test the `block_hash_and_number` method when the StarkNet light client returns an error.
    /// This test mocks external dependencies.
    /// It does not test the `block_hash_and_number` method of the external dependencies.
    /// It tests the `block_hash_and_number` method of the Beerus light client.
    /// It tests the error handling of the `block_hash_and_number` method of the Beerus light client.
    #[tokio::test]
    async fn given_starknet_lightclient_error_when_call_block_hash_and_number_then_should_return_error(
    ) {
        // Given
        // Mock config, ethereum light client and starknet light client.
        let (config, ethereum_lightclient_mock, mut starknet_lightclient_mock) = mock_clients();

        let expected_error = "StarkNet light client error";

        // Mock the `block_number` method of the StarkNet light client.
        starknet_lightclient_mock
            .expect_block_hash_and_number()
            .times(1)
            .return_once(move || Err(eyre!(expected_error)));

        // When
        let beerus = BeerusLightClient::new(
            config.clone(),
            Box::new(ethereum_lightclient_mock),
            Box::new(starknet_lightclient_mock),
        );

        let result = beerus.starknet_lightclient.block_hash_and_number().await;

        // Then
        // Assert that the `block_hash_and_number` method of the Beerus light client returns `Err`.
        assert!(result.is_err());
        // Assert that the error returned by the `block_number` method of the Beerus light client is the expected error.
        assert_eq!(result.unwrap_err().to_string(), expected_error.to_string());
        // Assert that the sync status of the Beerus light client is `SyncStatus::NotSynced`.
        assert_eq!(beerus.sync_status().clone(), SyncStatus::NotSynced);
    }

    /// Test the `get_class` method when everything is fine.
    /// This test mocks external dependencies.
    /// It does not test the `get_class` method of the external dependencies.
    /// It tests the `get_class` method of the Beerus light client.
    #[tokio::test]
    async fn given_normal_conditions_when_call_get_class_then_should_return_ok() {
        // Given
        // Mock config, ethereum light client and starknet light client.
        let (config, ethereum_lightclient_mock, mut starknet_lightclient_mock) = mock_clients();

        // Mock the `get_class` method of the Starknet light client.
        let (expected_result, expected_result_value) =
            beerus_core::starknet_helper::create_mock_contract_class();

        starknet_lightclient_mock
            .expect_get_class()
            .return_once(move |_block_id, _class_hash| Ok(expected_result));

        // When
        let beerus = BeerusLightClient::new(
            config.clone(),
            Box::new(ethereum_lightclient_mock),
            Box::new(starknet_lightclient_mock),
        );

        let block_id = BlockId::Hash(FieldElement::from_str("0x01").unwrap());
        let class_hash = FieldElement::from_str("0x0123").unwrap();
        let result = beerus
            .starknet_lightclient
            .get_class(&block_id, class_hash)
            .await
            .unwrap();

        // Then
        // Assert that the contract class returned by the `get_class` method of the Beerus light client
        // is the expected contract class.
        assert_eq!(
            serde_json::value::to_value(result).unwrap(),
            expected_result_value
        )
    }

    /// Test the `get_class` method when the StarkNet light client returns an error.
    /// This test mocks external dependencies.
    /// It does not test the `get_class` method of the external dependencies.
    /// It tests the `get_class` method of the Beerus light client.
    /// It tests the error handling of the `get_class` method of the Beerus light client.
    #[tokio::test]
    async fn given_starknet_lightclient_error_when_call_get_call_then_should_return_error() {
        // Given
        // Mock config, ethereum light client and starknet light client.
        let (config, ethereum_lightclient_mock, mut starknet_lightclient_mock) = mock_clients();

        let expected_error = "StarkNet light client error";

        // Mock the `get_class` method of the StarkNet light client.
        starknet_lightclient_mock
            .expect_get_class()
            .times(1)
            .return_once(move |_block_id, _class_hash| Err(eyre!(expected_error)));

        // When
        let beerus = BeerusLightClient::new(
            config.clone(),
            Box::new(ethereum_lightclient_mock),
            Box::new(starknet_lightclient_mock),
        );

        let block_id = BlockId::Hash(FieldElement::from_str("0x01").unwrap());
        let class_hash = FieldElement::from_str("0x0123").unwrap();
        let result = beerus
            .starknet_lightclient
            .get_class(&block_id, class_hash)
            .await;

        // Then
        // Assert that the `get_class` method of the Beerus light client returns `Err`.
        assert!(result.is_err());
        // Assert that the error returned by the `get_class` method of the Beerus light client is the expected error.
        assert_eq!(result.unwrap_err().to_string(), expected_error.to_string());
        // Assert that the sync status of the Beerus light client is `SyncStatus::NotSynced`.
        assert_eq!(beerus.sync_status().clone(), SyncStatus::NotSynced);
    }

    /// Test that msg_fee + 1 for the message with the given 'msgHash is returned when the Ethereum light client returns a value.
    #[tokio::test]
    async fn given_normal_conditions_when_query_l2_to_l1_messages_then_should_work() {
        // Mock config, ethereum light client and starknet light client.
        let (config, mut ethereum_lightclient_mock, starknet_lightclient_mock) = mock_clients();

        // Expected fee
        let expected_fee = U256::from(1234);
        // Convert to bytes because that's what the mock returns.
        let mut expected_fee_bytes: Vec<u8> = vec![0; 32];
        expected_fee.to_big_endian(&mut expected_fee_bytes);

        // Set the expected return value for the Ethereum light client mock.
        ethereum_lightclient_mock
            .expect_call()
            .times(1)
            .return_once(move |_call_opts, _block_tag| Ok(expected_fee_bytes));

        // Create a new Beerus light client.
        let beerus = BeerusLightClient::new(
            config,
            Box::new(ethereum_lightclient_mock),
            Box::new(starknet_lightclient_mock),
        );

        // Perform the test call.
        let message_fee = beerus
            .starknet_l2_to_l1_messages(U256::from(0))
            .await
            .unwrap();

        // Assert that the result is correct.
        assert_eq!(message_fee, expected_fee);
    }

    /// Test that starknet_l2_to_l1_messages return an error when the Ethereum Light client returns an error.
    #[tokio::test]
    async fn given_ethereum_light_client_returns_error_when_query_l2_to_l1_messages_then_should_fail_with_same_error(
    ) {
        // Mock config, ethereum light client and starknet light client.
        let (config, mut ethereum_lightclient_mock, starknet_lightclient_mock) = mock_clients();

        // Set the expected return value for the Ethereum light client mock.
        let expected_error = "Ethereum_lightclient_error";
        ethereum_lightclient_mock
            .expect_call()
            .return_once(move |_call_opts, _block_tag| Err(eyre!(expected_error)));

        // Create a new Beerus light client.
        let beerus = BeerusLightClient::new(
            config,
            Box::new(ethereum_lightclient_mock),
            Box::new(starknet_lightclient_mock),
        );

        // Perform the test call.
        let result = beerus.starknet_l2_to_l1_messages(U256::from(0)).await;

        // Assert that the result is correct.
        assert!(result.is_err());
        assert_eq!(result.unwrap_err().to_string(), expected_error);
    }

<<<<<<< HEAD
    /// Test the `get_logs` when everything is fine.
    /// This test mocks external dependencies.
    /// It does not test the `get_logs` method of the external dependencies.
    /// It tests the `get_logs` method of the Beerus light client.
    #[tokio::test]
    async fn given_normal_conditions_when_query_get_logs_then_ok() {
        // Given
        // Mock config, ethereum light client and starknet light client.
        let (config, mut ethereum_lightclient_mock, starknet_lightclient_mock) = mock_clients();

        // Mock the `get_logs` method of the Ethereum light client.

        // Given
        // Mock dependencies
        ethereum_lightclient_mock
            .expect_get_logs()
            .return_once(move |_, _, _, _, _| Ok(vec![Log::default()]));

=======
    /// Test the `get_class_at` method when everything is fine.
    /// This test mocks external dependencies.
    /// It does not test the `get_class_at` method of the external dependencies.
    /// It tests the `get_class_at` method of the Beerus light client.
    #[tokio::test]
    async fn given_normal_conditions_when_call_get_class_at_then_should_return_ok() {
        // Given
        // Mock config, ethereum light client and starknet light client.
        let (config, ethereum_lightclient_mock, mut starknet_lightclient_mock) = mock_clients();

        // Mock the `get_class_at` method of the Starknet light client.
        let (expected_result, expected_result_value) =
            beerus_core::starknet_helper::create_mock_contract_class();

        starknet_lightclient_mock
            .expect_get_class_at()
            .return_once(move |_block_id, _contract_address| Ok(expected_result));

        // When
>>>>>>> a8202aa2
        let beerus = BeerusLightClient::new(
            config.clone(),
            Box::new(ethereum_lightclient_mock),
            Box::new(starknet_lightclient_mock),
        );

<<<<<<< HEAD
        // When
        // Query the transaction data given a hash on Ethereum.
        let result = beerus
            .ethereum_lightclient
            .get_logs(
                &Some("finalized".to_string()),
                &Some("pending".to_string()),
                &None,
                &None,
                &None,
            )
            .await;

        // Then
        // Assert that the `get_logs` method of the Beerus light client returns `Ok`.
        assert!(result.is_ok());
        // Assert that the code returned by the `get_logs` method of the Beerus light client is the expected code.
        assert_eq!(result.unwrap(), vec![Log::default()]);
    }

    /// Test the `get_logs` method when the Ethereum light client returns an error.
    /// This test mocks external dependencies.
    /// It does not test the `get_logs` method of the external dependencies.
    /// It tests the `get_logs` method of the Beerus light client.
    #[tokio::test]
    async fn given_ethereum_lightclient_returns_error_when_query_get_logs_then_error_is_propagated()
    {
        // Given
        // Mock config, ethereum light client and starknet light client.
        let (config, mut ethereum_lightclient_mock, starknet_lightclient_mock) = mock_clients();

        let expected_error = concat!(
            "Non valid combination of from_block, to_block and blockhash. ",
            "If you want to filter blocks, then ",
            "you can only use either from_block and to_block or blockhash, not both",
        );

        // Mock dependencies.
        ethereum_lightclient_mock
            .expect_get_logs()
            .return_once(move |_, _, _, _, _| Err(eyre::eyre!(expected_error.clone())));
=======
        let block_id = BlockId::Hash(FieldElement::from_str("0x01").unwrap());
        let contract_address = FieldElement::from_str("0x0123").unwrap();
        let result = beerus
            .starknet_lightclient
            .get_class_at(&block_id, contract_address)
            .await
            .unwrap();

        // Then
        // Assert that the contract class returned by the `get_class_at` method of the Beerus light client
        // is the expected contract class.
        assert_eq!(
            serde_json::value::to_value(result).unwrap(),
            expected_result_value
        )
    }

    /// Test the `get_class_at` method when the StarkNet light client returns an error.
    /// This test mocks external dependencies.
    /// It does not test the `get_class_at` method of the external dependencies.
    /// It tests the `get_class_at` method of the Beerus light client.
    /// It tests the error handling of the `get_class_at` method of the Beerus light client.
    #[tokio::test]
    async fn given_starknet_lightclient_error_when_call_get_class_at_then_should_return_error() {
        // Given
        // Mock config, ethereum light client and starknet light client.
        let (config, ethereum_lightclient_mock, mut starknet_lightclient_mock) = mock_clients();

        let expected_error = "StarkNet light client error";

        // Mock the `get_class_at` method of the StarkNet light client.
        starknet_lightclient_mock
            .expect_get_class_at()
            .times(1)
            .return_once(move |_block_id, _contract_address| Err(eyre!(expected_error)));
>>>>>>> a8202aa2

        // When
        let beerus = BeerusLightClient::new(
            config.clone(),
            Box::new(ethereum_lightclient_mock),
            Box::new(starknet_lightclient_mock),
        );

<<<<<<< HEAD
        // When
        // Query the transaction data given a hash on Ethereum.
        let result = beerus
            .ethereum_lightclient
            .get_logs(&None, &None, &None, &None, &None)
            .await;

        // Then
        // Assert that the `get_logs` method of the Beerus light client returns `Err`.
        assert!(result.is_err());
        // Assert that the error returned by the `get_logs` method of the Beerus light client is the expected error.
        assert_eq!(result.unwrap_err().to_string(), expected_error.to_string());
=======
        let block_id = BlockId::Hash(FieldElement::from_str("0x01").unwrap());
        let contract_address = FieldElement::from_str("0x0123").unwrap();
        let result = beerus
            .starknet_lightclient
            .get_class_at(&block_id, contract_address)
            .await;

        // Then
        // Assert that the `get_class_at` method of the Beerus light client returns `Err`.
        assert!(result.is_err());
        // Assert that the error returned by the `get_class_at` method of the Beerus light client is the expected error.
        assert_eq!(result.unwrap_err().to_string(), expected_error.to_string());
        // Assert that the sync status of the Beerus light client is `SyncStatus::NotSynced`.
        assert_eq!(beerus.sync_status().clone(), SyncStatus::NotSynced);
>>>>>>> a8202aa2
    }
}<|MERGE_RESOLUTION|>--- conflicted
+++ resolved
@@ -2121,26 +2121,6 @@
         assert_eq!(result.unwrap_err().to_string(), expected_error);
     }
 
-<<<<<<< HEAD
-    /// Test the `get_logs` when everything is fine.
-    /// This test mocks external dependencies.
-    /// It does not test the `get_logs` method of the external dependencies.
-    /// It tests the `get_logs` method of the Beerus light client.
-    #[tokio::test]
-    async fn given_normal_conditions_when_query_get_logs_then_ok() {
-        // Given
-        // Mock config, ethereum light client and starknet light client.
-        let (config, mut ethereum_lightclient_mock, starknet_lightclient_mock) = mock_clients();
-
-        // Mock the `get_logs` method of the Ethereum light client.
-
-        // Given
-        // Mock dependencies
-        ethereum_lightclient_mock
-            .expect_get_logs()
-            .return_once(move |_, _, _, _, _| Ok(vec![Log::default()]));
-
-=======
     /// Test the `get_class_at` method when everything is fine.
     /// This test mocks external dependencies.
     /// It does not test the `get_class_at` method of the external dependencies.
@@ -2160,14 +2140,94 @@
             .return_once(move |_block_id, _contract_address| Ok(expected_result));
 
         // When
->>>>>>> a8202aa2
-        let beerus = BeerusLightClient::new(
-            config.clone(),
-            Box::new(ethereum_lightclient_mock),
-            Box::new(starknet_lightclient_mock),
-        );
-
-<<<<<<< HEAD
+        let beerus = BeerusLightClient::new(
+            config.clone(),
+            Box::new(ethereum_lightclient_mock),
+            Box::new(starknet_lightclient_mock),
+        );
+
+        let block_id = BlockId::Hash(FieldElement::from_str("0x01").unwrap());
+        let contract_address = FieldElement::from_str("0x0123").unwrap();
+        let result = beerus
+            .starknet_lightclient
+            .get_class_at(&block_id, contract_address)
+            .await
+            .unwrap();
+
+        // Then
+        // Assert that the contract class returned by the `get_class_at` method of the Beerus light client
+        // is the expected contract class.
+        assert_eq!(
+            serde_json::value::to_value(result).unwrap(),
+            expected_result_value
+        )
+    }
+
+    /// Test the `get_class_at` method when the StarkNet light client returns an error.
+    /// This test mocks external dependencies.
+    /// It does not test the `get_class_at` method of the external dependencies.
+    /// It tests the `get_class_at` method of the Beerus light client.
+    /// It tests the error handling of the `get_class_at` method of the Beerus light client.
+    #[tokio::test]
+    async fn given_starknet_lightclient_error_when_call_get_class_at_then_should_return_error() {
+        // Given
+        // Mock config, ethereum light client and starknet light client.
+        let (config, ethereum_lightclient_mock, mut starknet_lightclient_mock) = mock_clients();
+
+        let expected_error = "StarkNet light client error";
+
+        // Mock the `get_class_at` method of the StarkNet light client.
+        starknet_lightclient_mock
+            .expect_get_class_at()
+            .times(1)
+            .return_once(move |_block_id, _contract_address| Err(eyre!(expected_error)));
+
+        // When
+        let beerus = BeerusLightClient::new(
+            config.clone(),
+            Box::new(ethereum_lightclient_mock),
+            Box::new(starknet_lightclient_mock),
+        );
+
+        let block_id = BlockId::Hash(FieldElement::from_str("0x01").unwrap());
+        let contract_address = FieldElement::from_str("0x0123").unwrap();
+        let result = beerus
+            .starknet_lightclient
+            .get_class_at(&block_id, contract_address)
+            .await;
+
+        // Then
+        // Assert that the `get_class_at` method of the Beerus light client returns `Err`.
+        assert!(result.is_err());
+        // Assert that the error returned by the `get_class_at` method of the Beerus light client is the expected error.
+        assert_eq!(result.unwrap_err().to_string(), expected_error.to_string());
+        // Assert that the sync status of the Beerus light client is `SyncStatus::NotSynced`.
+        assert_eq!(beerus.sync_status().clone(), SyncStatus::NotSynced);
+    }
+
+    /// Test the `get_logs` when everything is fine.
+    /// This test mocks external dependencies.
+    /// It does not test the `get_logs` method of the external dependencies.
+    /// It tests the `get_logs` method of the Beerus light client.
+    #[tokio::test]
+    async fn given_normal_conditions_when_query_get_logs_then_ok() {
+        // Given
+        // Mock config, ethereum light client and starknet light client.
+        let (config, mut ethereum_lightclient_mock, starknet_lightclient_mock) = mock_clients();
+
+        // Mock the `get_logs` method of the Ethereum light client.
+        // Given
+        // Mock dependencies
+        ethereum_lightclient_mock
+            .expect_get_logs()
+            .return_once(move |_, _, _, _, _| Ok(vec![Log::default()]));
+
+        let beerus = BeerusLightClient::new(
+            config.clone(),
+            Box::new(ethereum_lightclient_mock),
+            Box::new(starknet_lightclient_mock),
+        );
+
         // When
         // Query the transaction data given a hash on Ethereum.
         let result = beerus
@@ -2209,52 +2269,13 @@
         ethereum_lightclient_mock
             .expect_get_logs()
             .return_once(move |_, _, _, _, _| Err(eyre::eyre!(expected_error.clone())));
-=======
-        let block_id = BlockId::Hash(FieldElement::from_str("0x01").unwrap());
-        let contract_address = FieldElement::from_str("0x0123").unwrap();
-        let result = beerus
-            .starknet_lightclient
-            .get_class_at(&block_id, contract_address)
-            .await
-            .unwrap();
-
-        // Then
-        // Assert that the contract class returned by the `get_class_at` method of the Beerus light client
-        // is the expected contract class.
-        assert_eq!(
-            serde_json::value::to_value(result).unwrap(),
-            expected_result_value
-        )
-    }
-
-    /// Test the `get_class_at` method when the StarkNet light client returns an error.
-    /// This test mocks external dependencies.
-    /// It does not test the `get_class_at` method of the external dependencies.
-    /// It tests the `get_class_at` method of the Beerus light client.
-    /// It tests the error handling of the `get_class_at` method of the Beerus light client.
-    #[tokio::test]
-    async fn given_starknet_lightclient_error_when_call_get_class_at_then_should_return_error() {
-        // Given
-        // Mock config, ethereum light client and starknet light client.
-        let (config, ethereum_lightclient_mock, mut starknet_lightclient_mock) = mock_clients();
-
-        let expected_error = "StarkNet light client error";
-
-        // Mock the `get_class_at` method of the StarkNet light client.
-        starknet_lightclient_mock
-            .expect_get_class_at()
-            .times(1)
-            .return_once(move |_block_id, _contract_address| Err(eyre!(expected_error)));
->>>>>>> a8202aa2
-
-        // When
-        let beerus = BeerusLightClient::new(
-            config.clone(),
-            Box::new(ethereum_lightclient_mock),
-            Box::new(starknet_lightclient_mock),
-        );
-
-<<<<<<< HEAD
+
+        let beerus = BeerusLightClient::new(
+            config.clone(),
+            Box::new(ethereum_lightclient_mock),
+            Box::new(starknet_lightclient_mock),
+        );
+
         // When
         // Query the transaction data given a hash on Ethereum.
         let result = beerus
@@ -2267,21 +2288,5 @@
         assert!(result.is_err());
         // Assert that the error returned by the `get_logs` method of the Beerus light client is the expected error.
         assert_eq!(result.unwrap_err().to_string(), expected_error.to_string());
-=======
-        let block_id = BlockId::Hash(FieldElement::from_str("0x01").unwrap());
-        let contract_address = FieldElement::from_str("0x0123").unwrap();
-        let result = beerus
-            .starknet_lightclient
-            .get_class_at(&block_id, contract_address)
-            .await;
-
-        // Then
-        // Assert that the `get_class_at` method of the Beerus light client returns `Err`.
-        assert!(result.is_err());
-        // Assert that the error returned by the `get_class_at` method of the Beerus light client is the expected error.
-        assert_eq!(result.unwrap_err().to_string(), expected_error.to_string());
-        // Assert that the sync status of the Beerus light client is `SyncStatus::NotSynced`.
-        assert_eq!(beerus.sync_status().clone(), SyncStatus::NotSynced);
->>>>>>> a8202aa2
     }
 }