use crate::config::Config;
use async_trait::async_trait;
use eyre::Result;
use mockall::automock;
use starknet::{
    core::types::FieldElement,
    providers::jsonrpc::{
        models::FunctionCall,
        models::{BlockHashAndNumber, BlockId, ContractClass},
        HttpTransport, JsonRpcClient,
    },
};
use url::Url;

pub mod storage_proof;

#[automock]
#[async_trait]
pub trait StarkNetLightClient: Send + Sync {
    async fn start(&self) -> Result<()>;
    async fn call(&self, opts: FunctionCall, block_number: u64) -> Result<Vec<FieldElement>>;
    async fn get_storage_at(
        &self,
        address: FieldElement,
        key: FieldElement,
        block_number: u64,
    ) -> Result<FieldElement>;
    async fn get_nonce(&self, _block_number: u64, address: FieldElement) -> Result<FieldElement>;
    async fn chain_id(&self) -> Result<FieldElement>;
    async fn block_number(&self) -> Result<u64>;
    async fn block_hash_and_number(&self) -> Result<BlockHashAndNumber>;
    async fn get_class(
        &self,
        block_id: &BlockId,
        class_hash: FieldElement,
    ) -> Result<ContractClass>;
<<<<<<< HEAD
    async fn get_class_hash_at(
        &self,
        block_id: &BlockId,
        contract_address: FieldElement,
    ) -> Result<FieldElement>;
=======
    async fn get_class_at(
        &self,
        block_id: &BlockId,
        contract_address: FieldElement,
    ) -> Result<ContractClass>;
>>>>>>> a8202aa2
}

pub struct StarkNetLightClientImpl {
    client: JsonRpcClient<HttpTransport>,
}

impl StarkNetLightClientImpl {
    pub fn new(config: &Config) -> Result<Self> {
        let url = Url::parse(config.starknet_rpc.clone().as_str())?;
        Ok(Self {
            client: JsonRpcClient::new(HttpTransport::new(url)),
        })
    }
}

#[async_trait]
impl StarkNetLightClient for StarkNetLightClientImpl {
    async fn start(&self) -> Result<()> {
        Ok(())
    }

    /// Get the value at a specific key in a contract's storage.
    /// Returns the value at the key.
    ///
    /// # Arguments
    ///
    /// * `address` - Address of the contract.
    /// * `key` - Key of the storage.
    ///
    /// # Returns
    ///
    /// `Ok(FieldElement)` if the operation was successful.
    /// `Err(eyre::Report)` if the operation failed.
    async fn get_storage_at(
        &self,
        address: FieldElement,
        key: FieldElement,
        block_number: u64,
    ) -> Result<FieldElement> {
        self.client
            .get_storage_at(
                address,
                key,
                &starknet::providers::jsonrpc::models::BlockId::Number(block_number),
            )
            .await
            .map_err(|e| eyre::eyre!(e))
    }

    /// Call a contract on StarkNet.
    /// Returns the result of the call.
    /// WARNING: This function is untrusted as there's no access list on StarkNet (yet @Avihu).
    ///
    /// # Arguments
    ///
    /// * `contract_address` - Address of the contract.
    /// * `selector` - Selector of the function to call.
    /// * `calldata` - Calldata of the function to call.
    ///
    /// # Returns
    ///
    /// `Ok(Vec<FieldElement>)` if the operation was successful.
    /// `Err(eyre::Report)` if the operation failed.
    async fn call(&self, request: FunctionCall, block_number: u64) -> Result<Vec<FieldElement>> {
        self.client
            .call(
                request,
                &starknet::providers::jsonrpc::models::BlockId::Number(block_number),
            )
            .await
            .map_err(|e| eyre::eyre!(e))
    }

    /// Get contract's nonce.
    /// Returns the nonce value.
    ///
    /// # Arguments
    ///
    /// * `address` - Address of the contract.
    ///
    ///
    /// # Returns
    ///
    /// `Ok(FieldElement)` if the operation was successful.
    /// `Err(eyre::Report)` if the operation failed.
    async fn get_nonce(&self, _block_number: u64, address: FieldElement) -> Result<FieldElement> {
        self.client
            .get_nonce(
                &starknet::providers::jsonrpc::models::BlockId::Number(_block_number),
                address,
            )
            .await
            .map_err(|e| eyre::eyre!(e))
    }

    async fn chain_id(&self) -> Result<FieldElement> {
        self.client.chain_id().await.map_err(|e| eyre::eyre!(e))
    }

    async fn block_number(&self) -> Result<u64> {
        self.client.block_number().await.map_err(|e| eyre::eyre!(e))
    }

    async fn block_hash_and_number(&self) -> Result<BlockHashAndNumber> {
        self.client
            .block_hash_and_number()
            .await
            .map_err(|e| eyre::eyre!(e))
    }

    /// Get the contract class definition in the given block associated with the given hash.
    /// The contract class definition.
    ///
    /// # Arguments
    ///
    /// * `block_id` - The block identifier.
    /// * `class_hash` - The class hash.
    ///
    /// # Returns
    ///
    /// `Ok(ContractClass)` if the operation was successful.
    /// `Err(eyre::Report)` if the operation failed.
    async fn get_class(
        &self,
        block_id: &BlockId,
        class_hash: FieldElement,
    ) -> Result<ContractClass> {
        self.client
            .get_class(block_id, class_hash)
            .await
            .map_err(|e| eyre::eyre!(e))
    }

<<<<<<< HEAD
    /// Get the contract class hash given a block Id and contract_address;
=======
    /// Get the contract class definition in the given block associated with the contract address.
    /// The contract class definition.
>>>>>>> a8202aa2
    ///
    /// # Arguments
    ///
    /// * `block_id` - The block identifier.
<<<<<<< HEAD
    /// * `contract_address` - The class hash.
    ///
    /// # Returns
    ///
    /// `Ok(FieldElement)` if the operation was successful.
    /// `Err(eyre::Report)` if the operation failed.
    async fn get_class_hash_at(
        &self,
        block_id: &BlockId,
        contract_address: FieldElement,
    ) -> Result<FieldElement> {
        self.client
            .get_class_hash_at(block_id, contract_address)
=======
    /// * `contract_address` - The contract address.
    ///
    /// # Returns
    ///
    /// `Ok(ContractClass)` if the operation was successful.
    /// `Err(eyre::Report)` if the operation failed.
    async fn get_class_at(
        &self,
        block_id: &BlockId,
        contract_address: FieldElement,
    ) -> Result<ContractClass> {
        self.client
            .get_class_at(block_id, contract_address)
>>>>>>> a8202aa2
            .await
            .map_err(|e| eyre::eyre!(e))
    }
}<|MERGE_RESOLUTION|>--- conflicted
+++ resolved
@@ -34,19 +34,16 @@
         block_id: &BlockId,
         class_hash: FieldElement,
     ) -> Result<ContractClass>;
-<<<<<<< HEAD
     async fn get_class_hash_at(
         &self,
         block_id: &BlockId,
         contract_address: FieldElement,
     ) -> Result<FieldElement>;
-=======
     async fn get_class_at(
         &self,
         block_id: &BlockId,
         contract_address: FieldElement,
     ) -> Result<ContractClass>;
->>>>>>> a8202aa2
 }
 
 pub struct StarkNetLightClientImpl {
@@ -180,31 +177,37 @@
             .map_err(|e| eyre::eyre!(e))
     }
 
-<<<<<<< HEAD
     /// Get the contract class hash given a block Id and contract_address;
-=======
+
+    ///
+    /// # Arguments
+    ///
+    /// * `block_id` - The block identifier.
+    /// * `contract_address` - The class hash.
+    ///
+    /// # Returns
+    ///
+    /// `Ok(FieldElement)` if the operation was successful.
+    /// `Err(eyre::Report)` if the operation failed.
+    async fn get_class_hash_at(
+        &self,
+        block_id: &BlockId,
+        contract_address: FieldElement,
+    ) -> Result<FieldElement> {
+        self.client
+            .get_class_hash_at(block_id, contract_address)
+
+            .await
+            .map_err(|e| eyre::eyre!(e))
+    }
+
+
     /// Get the contract class definition in the given block associated with the contract address.
     /// The contract class definition.
->>>>>>> a8202aa2
     ///
     /// # Arguments
     ///
     /// * `block_id` - The block identifier.
-<<<<<<< HEAD
-    /// * `contract_address` - The class hash.
-    ///
-    /// # Returns
-    ///
-    /// `Ok(FieldElement)` if the operation was successful.
-    /// `Err(eyre::Report)` if the operation failed.
-    async fn get_class_hash_at(
-        &self,
-        block_id: &BlockId,
-        contract_address: FieldElement,
-    ) -> Result<FieldElement> {
-        self.client
-            .get_class_hash_at(block_id, contract_address)
-=======
     /// * `contract_address` - The contract address.
     ///
     /// # Returns
@@ -218,7 +221,6 @@
     ) -> Result<ContractClass> {
         self.client
             .get_class_at(block_id, contract_address)
->>>>>>> a8202aa2
             .await
             .map_err(|e| eyre::eyre!(e))
     }
