pub mod helios_lightclient;

use async_trait::async_trait;
use ethers::types::{Address, Log, Transaction, H256, U256};
use eyre::Result;
use helios::types::{BlockTag, CallOpts, ExecutionBlock};
use mockall::automock;
use std::u8;

/// Ethereum light client trait.
/// This trait is used to abstract the Ethereum light client implementation.
// TODO: For now there is a dependency on Helios types, we should abstract this away eventually.
// TODO: Maybe we can let the possibility to get access to the underlying light client anyway.
#[automock]
#[async_trait]
pub trait EthereumLightClient: Send + Sync {
    /// Start and synchronize the Ethereum light client.
    /// This function should be called before any other function.
    ///
    /// # Returns
    ///
    /// `Ok(())` if the operation was successful.
    /// `Err(eyre::Report)` if the operation failed.
    async fn start(&mut self) -> Result<()>;
    /// Call a contract function.
    /// This function should be called after `start`.
    /// # Arguments
    /// * `opts` - Call options.
    /// * `block` - Block tag.
    /// # Returns
    /// The result of the call.
    /// # Errors
    /// If the call fails.
    /// # TODO
    /// Add examples.
    async fn call(&self, opts: &CallOpts, block: BlockTag) -> Result<Vec<u8>>;

    /// Send Raw Transaction
    /// This function should be called after `start`.
    /// # Arguments
    /// * `bytes` - Transaction Bytes.
    /// # Returns
    /// The balance of the account.
    /// # Errors
    /// If the call fails.
    /// # TODO
    /// Add examples.
    async fn send_raw_transaction(&self, bytes: &[u8]) -> Result<H256>;

    /// Get the balance of an account.
    /// This function should be called after `start`.
    /// # Arguments
    /// * `address` - Address of the account.
    /// * `block` - Block tag.
    /// # Returns
    /// The balance of the account.
    /// # Errors
    /// If the call fails.
    /// # TODO
    /// Add examples.
    async fn get_balance(&self, address: &Address, block: BlockTag) -> Result<U256>;

    /// Get the Nonce of an account.
    /// This function should be called after `start`.
    /// # Arguments
    /// * `address` - Address of the account.
    /// * `block` - Block tag.
    /// # Returns
    /// The balance of the account.
    /// # Errors
    /// If the call fails.
    /// # TODO
    /// Add examples.
    async fn get_nonce(&self, address: &Address, block: BlockTag) -> Result<u64>;

    /// Get the current block number.
    /// This function should be called after `start`.
    /// # Returns
    /// The current block number.
    /// # Errors
    /// If the call fails.
    /// # TODO
    /// Add examples.
    async fn get_block_number(&self) -> Result<u64>;

    /// Get the chain ID.
    /// This function should be called after `start`.
    /// # Returns
    /// The chain ID.
    /// # Errors
    /// Cannot fail.
    async fn chain_id(&self) -> u64;

    /// Get the code of a given address.
    /// This function should be called after `start`.
    /// # Returns
    /// The code of the contract.
    /// # Errors
    /// If the call fails.
    /// # TODO
    /// Add examples.
    async fn get_code(&self, address: &Address, block: BlockTag) -> Result<Vec<u8>>;

    /// Get the txs counts of a given block number.
    /// This function should be called after `start`.
    /// # Returns
    /// The code of the contract.
    /// # Errors
    /// If the call fails.
    /// # TODO
    /// Add examples.
    async fn get_block_transaction_count_by_number(&self, block: BlockTag) -> Result<u64>;

    /// Get the txs counts of a given block hash.
    /// This function should be called after `start`.
    /// # Returns
    /// The code of the contract.
    /// # Errors
    /// If the call fails.
    /// # TODO
    /// Add examples.
    async fn get_block_transaction_count_by_hash(&self, hash: &[u8]) -> Result<u64>;

    /// Get the tx data of a given tx hash.
    /// This function should be called after `start`.
    /// # Returns
    /// The code of the contract.
    /// # Errors
    /// If the call fails.
    /// # TODO
    /// Add examples.
    async fn get_transaction_by_hash(&self, tx_hash: &H256) -> Result<Option<Transaction>>;

    /// Get gas price.
    /// This function should be called after `start`.
    /// # Returns
    /// The gas price from the Ethereum network.
    /// # Errors
    /// If the call fails.
    /// # TODO
    /// Add examples.
    async fn get_gas_price(&self) -> Result<U256>;

    /// Generates and returns an estimate of how much gas is necessary to allow the transaction to complete.
    /// # Arguments
    /// * `opts` - Call options.
    /// # Returns
    /// The gas estimate.
    /// # Errors
    /// If the call fails.
    /// # TODO
    /// Add examples.
    async fn estimate_gas(&self, opts: &CallOpts) -> Result<u64>;

<<<<<<< HEAD
    /// Get logs (blockchain events), based on the given filter.
    /// # Arguments
    /// * `from_block` - Either the hex value of a block number OR block tags.
    /// * `to_block` - Either the hex value of a block number OR block tags (e.g. 'latest').
    /// * `address` - Address from which logs come from. (e.g. 'latest').
    /// * `topics` - Array of 32 Bytes DATA topics. Topics are order-dependent. Each topic can also be an array of DATA with "or" options.
    /// * `block_hash` - Equivalent to using from_block = to_block. If provided, neither to_block or from_block are allowed.
    /// # Returns
    /// Vector of logs, matching the given filter params.
    /// # Errors
    /// If the call fails, or if there are more than 5 logs.
    /// # TODO
    /// Add examples.
    async fn get_logs(
        &self,
        from_block: &Option<String>,
        to_block: &Option<String>,
        address: &Option<String>,
        topics: &Option<Vec<String>>,
        block_hash: &Option<String>,
    ) -> Result<Vec<Log>>;
=======
    /// Get information about a block by block hash.
    /// This function should be called after `start`.
    /// # Arguments
    /// * `hash` - block hash
    /// * `full_tx` - If true it returns the full transaction objects, if false only the hashes of the transactions.
    /// # Returns
    /// A block object, or null when no block was found.
    /// # Errors
    /// If the call fails.
    async fn get_block_by_hash(&self, hash: &[u8], full_tx: bool)
        -> Result<Option<ExecutionBlock>>;

    /// Get max priority fee_per_gas.
    /// This function should be called after `start`.
    /// # Returns
    /// The gas price from the Ethereum network.
    /// # Errors
    /// If the call fails.
    /// # TODO
    /// Add examples.
    async fn get_priority_fee(&self) -> Result<U256>;

    /// Get information about a block by block number.
    /// This function should be called after `start`.
    /// # Arguments
    /// * `block` - integer of a block number, or the string "earliest", "latest" or "pending"
    /// * `full_tx` - If true it returns the full transaction objects, if false only the hashes of the transactions.
    /// # Returns
    /// A block object, or null when no block was found.
    /// # Errors
    /// If the call fails.
    async fn get_block_by_number(
        &self,
        block: BlockTag,
        full_tx: bool,
    ) -> Result<Option<ExecutionBlock>>;
>>>>>>> a8202aa2
}<|MERGE_RESOLUTION|>--- conflicted
+++ resolved
@@ -152,7 +152,43 @@
     /// Add examples.
     async fn estimate_gas(&self, opts: &CallOpts) -> Result<u64>;
 
-<<<<<<< HEAD
+    /// Get information about a block by block hash.
+    /// This function should be called after `start`.
+    /// # Arguments
+    /// * `hash` - block hash
+    /// * `full_tx` - If true it returns the full transaction objects, if false only the hashes of the transactions.
+    /// # Returns
+    /// A block object, or null when no block was found.
+    /// # Errors
+    /// If the call fails.
+    async fn get_block_by_hash(&self, hash: &[u8], full_tx: bool)
+        -> Result<Option<ExecutionBlock>>;
+
+    /// Get max priority fee_per_gas.
+    /// This function should be called after `start`.
+    /// # Returns
+    /// The gas price from the Ethereum network.
+    /// # Errors
+    /// If the call fails.
+    /// # TODO
+    /// Add examples.
+    async fn get_priority_fee(&self) -> Result<U256>;
+
+    /// Get information about a block by block number.
+    /// This function should be called after `start`.
+    /// # Arguments
+    /// * `block` - integer of a block number, or the string "earliest", "latest" or "pending"
+    /// * `full_tx` - If true it returns the full transaction objects, if false only the hashes of the transactions.
+    /// # Returns
+    /// A block object, or null when no block was found.
+    /// # Errors
+    /// If the call fails.
+    async fn get_block_by_number(
+        &self,
+        block: BlockTag,
+        full_tx: bool,
+    ) -> Result<Option<ExecutionBlock>>;
+
     /// Get logs (blockchain events), based on the given filter.
     /// # Arguments
     /// * `from_block` - Either the hex value of a block number OR block tags.
@@ -174,42 +210,4 @@
         topics: &Option<Vec<String>>,
         block_hash: &Option<String>,
     ) -> Result<Vec<Log>>;
-=======
-    /// Get information about a block by block hash.
-    /// This function should be called after `start`.
-    /// # Arguments
-    /// * `hash` - block hash
-    /// * `full_tx` - If true it returns the full transaction objects, if false only the hashes of the transactions.
-    /// # Returns
-    /// A block object, or null when no block was found.
-    /// # Errors
-    /// If the call fails.
-    async fn get_block_by_hash(&self, hash: &[u8], full_tx: bool)
-        -> Result<Option<ExecutionBlock>>;
-
-    /// Get max priority fee_per_gas.
-    /// This function should be called after `start`.
-    /// # Returns
-    /// The gas price from the Ethereum network.
-    /// # Errors
-    /// If the call fails.
-    /// # TODO
-    /// Add examples.
-    async fn get_priority_fee(&self) -> Result<U256>;
-
-    /// Get information about a block by block number.
-    /// This function should be called after `start`.
-    /// # Arguments
-    /// * `block` - integer of a block number, or the string "earliest", "latest" or "pending"
-    /// * `full_tx` - If true it returns the full transaction objects, if false only the hashes of the transactions.
-    /// # Returns
-    /// A block object, or null when no block was found.
-    /// # Errors
-    /// If the call fails.
-    async fn get_block_by_number(
-        &self,
-        block: BlockTag,
-        full_tx: bool,
-    ) -> Result<Option<ExecutionBlock>>;
->>>>>>> a8202aa2
 }