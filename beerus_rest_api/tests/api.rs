--- conflicted
+++ resolved
@@ -250,22 +250,7 @@
         );
     }
 
-<<<<<<< HEAD
-    /// Test the `get_code` endpoint.
-    /// `/ethereum/code`
-    /// Given normal conditions, when query code, then ok.
-    #[tokio::test]
-    async fn given_normal_conditions_when_query_code_then_ok() {
-        // Build mocks
-        let (config, mut ethereum_lightclient, starknet_lightclient) = config_and_mocks();
-
-        let check_value = vec![0, 0, 0, 1];
-        // Given
-        // Mock dependencies
-        ethereum_lightclient
-            .expect_get_code()
-            .return_once(move |_, _| Ok(check_value));
-=======
+
     /// Test the `chain_id` endpoint.
     /// `/ethereum/chain_id`
     /// Given normal conditions, when query chain id, then ok.
@@ -279,81 +264,27 @@
         ethereum_lightclient
             .expect_chain_id()
             .return_once(move || 1);
->>>>>>> 15e746b5
-
-        let beerus = BeerusLightClient::new(
-            config,
-            Box::new(ethereum_lightclient),
-            Box::new(starknet_lightclient),
-        );
-
-<<<<<<< HEAD
-=======
-        // Build the Rocket instance.
->>>>>>> 15e746b5
-        let client = Client::tracked(build_rocket_server(beerus).await)
-            .await
-            .expect("valid rocket instance");
-
-<<<<<<< HEAD
-        let response = client
-            .get(uri!(
-                "/ethereum/code/0xc24215226336d22238a20a72f8e489c005b44c4a"
-            ))
-            .dispatch()
-            .await;
-
-        assert_eq!(response.status(), Status::Ok);
-        assert_eq!(
-            response.into_string().await.unwrap(),
-            "{\"code\":[0,0,0,1]}"
-        )
-    }
-
-    /// Test the `query_code` endpoint.
-    /// `/ethereum/code`
-    /// Given Ethereum light client returns error when query code, then error is propagated.
-    #[tokio::test]
-    async fn given_ethereum_lightclient_returns_error_when_query_code_then_error_is_propagated() {
-        // Build mocks
-        let (config, mut ethereum_lightclient, starknet_lightclient) = config_and_mocks();
-
-        // Given
-        // Mock dependencies
-        ethereum_lightclient
-            .expect_get_code()
-            .return_once(move |_, _| Err(eyre::eyre!("Cannot query code")));
-
-        let beerus = BeerusLightClient::new(
-            config,
-            Box::new(ethereum_lightclient),
-            Box::new(starknet_lightclient),
-        );
-
-        let client = Client::tracked(build_rocket_server(beerus).await)
-            .await
-            .expect("valid rocket instance");
-
-        let response = client
-            .get(uri!(
-                "/ethereum/code/0xc24215226336d22238a20a72f8e489c005b44c4a"
-            ))
-            .dispatch()
-            .await;
-
-        assert_eq!(response.status(), Status::InternalServerError);
-        assert_eq!(
-            response.into_string().await.unwrap(),
-            "{\"error_message\":\"Cannot query code\"}"
-        )
-=======
+
+
+        let beerus = BeerusLightClient::new(
+            config,
+            Box::new(ethereum_lightclient),
+            Box::new(starknet_lightclient),
+        );
+
+
+        // Build the Rocket instance.
+        let client = Client::tracked(build_rocket_server(beerus).await)
+            .await
+            .expect("valid rocket instance");
+
         // When
         let response = client.get(uri!("/ethereum/chain_id")).dispatch().await;
 
         // Then
         assert_eq!(response.status(), Status::Ok);
         assert_eq!(response.into_string().await.unwrap(), "{\"chain_id\":1}");
->>>>>>> 15e746b5
+
     }
 
     /// Test the `query_starknet_state_root` endpoint.
