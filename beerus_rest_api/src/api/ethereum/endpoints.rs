use crate::api::ethereum::resp::{
<<<<<<< HEAD
    QueryBalanceResponse, QueryBlockNumberResponse, QueryCodeResponse, QueryNonceResponse,
=======
    QueryBalanceResponse, QueryBlockNumberResponse, QueryChainIdResponse, QueryNonceResponse,
>>>>>>> 15e746b5
};
use crate::api::ApiResponse;

use beerus_core::lightclient::beerus::BeerusLightClient;
use ethers::{types::Address, utils};
use eyre::Result;
use helios::types::BlockTag;
use log::debug;
use rocket::{get, State};
use rocket_okapi::openapi;
use std::str::FromStr;

#[openapi]
#[get("/ethereum/balance/<address>")]
pub async fn query_balance(
    address: &str,
    beerus: &State<BeerusLightClient>,
) -> ApiResponse<QueryBalanceResponse> {
    ApiResponse::from_result(query_balance_inner(beerus, address).await)
}

#[openapi]
#[get("/ethereum/nonce/<address>")]
pub async fn query_nonce(
    address: &str,
    beerus: &State<BeerusLightClient>,
) -> ApiResponse<QueryNonceResponse> {
    ApiResponse::from_result(query_nonce_inner(beerus, address).await)
}

#[openapi]
#[get("/ethereum/block_number")]
pub async fn query_block_number(
    beerus: &State<BeerusLightClient>,
) -> ApiResponse<QueryBlockNumberResponse> {
    ApiResponse::from_result(query_block_number_inner(beerus).await)
}

#[openapi]
<<<<<<< HEAD
#[get("/ethereum/code/<address>")]
pub async fn query_code(
    address: &str,
    beerus: &State<BeerusLightClient>,
) -> ApiResponse<QueryCodeResponse> {
    ApiResponse::from_result(query_code_inner(address, beerus).await)
=======
#[get("/ethereum/chain_id")]
pub async fn query_chain_id(
    beerus: &State<BeerusLightClient>,
) -> ApiResponse<QueryChainIdResponse> {
    ApiResponse::from_result(query_chain_id_inner(beerus).await)
>>>>>>> 15e746b5
}

/// Query the balance of an Ethereum address.
/// # Arguments
/// * `address` - The Ethereum address.
/// # Returns
/// `Ok(query_balance_response)` - The query balance response.
/// `Err(error)` - An error occurred.
/// # Errors
/// If the Ethereum address is invalid or the block tag is invalid.
/// # Examples
pub async fn query_balance_inner(
    beerus: &State<BeerusLightClient>,
    address: &str,
) -> Result<QueryBalanceResponse> {
    debug!("Querying balance of address: {}", address);
    // Parse the Ethereum address.
    let addr = Address::from_str(address)?;
    // TODO: Make the block tag configurable.
    let block = BlockTag::Latest;
    // Query the balance of the Ethereum address.
    let balance = beerus
        .ethereum_lightclient
        .get_balance(&addr, block)
        .await?;
    // Format the balance in Ether.
    let balance_in_eth = utils::format_units(balance, "ether")?;
    Ok(QueryBalanceResponse {
        address: address.to_string(),
        balance: balance_in_eth,
        unit: "ETH".to_string(),
    })
}

/// Query the balance of an Ethereum address.
/// # Arguments
/// * `address` - The Ethereum address.
/// # Returns
/// `Ok(query_balance_response)` - The query balance response.
/// `Err(error)` - An error occurred.
/// # Errors
/// If the Ethereum address is invalid or the block tag is invalid.
/// # Examples

pub async fn query_nonce_inner(
    beerus: &State<BeerusLightClient>,
    address: &str,
) -> Result<QueryNonceResponse> {
    debug!("Querying nonce of address: {}", address);
    let addr = Address::from_str(address)?;
    let block = BlockTag::Latest;
    let nonce = beerus.ethereum_lightclient.get_nonce(&addr, block).await?;

    Ok(QueryNonceResponse {
        address: address.to_string(),
        nonce,
    })
}

/// Query the block number of the Ethereum chain.
/// # Returns
/// `Ok(block_number)` - The block number.
/// `Err(error)` - An error occurred.
/// # Errors
/// If the block number query fails.
/// # Examples
pub async fn query_block_number_inner(
    beerus: &State<BeerusLightClient>,
) -> Result<QueryBlockNumberResponse> {
    debug!("Querying block number");
    let block_number = beerus.ethereum_lightclient.get_block_number().await?;
    Ok(QueryBlockNumberResponse { block_number })
}

<<<<<<< HEAD
/// Query the Code of a contract from the the Ethereum chain.
/// # Returns
/// `Ok(get_code)` - 256bits vector (code)
/// `Err(error)` - An error occurred.
/// # Errors
/// If the code query fails.
/// # Examples
pub async fn query_code_inner(
    address: &str,
    beerus: &State<BeerusLightClient>,
) -> Result<QueryCodeResponse> {
    debug!("Querying contract code");
    let addr = Address::from_str(address)?;
    let block = BlockTag::Latest;
    let code = beerus.ethereum_lightclient.get_code(&addr, block).await?;

    Ok(QueryCodeResponse { code })
=======
/// Query the chain ID of the Ethereum chain.
/// # Returns
/// `chain_id` - The chain ID.
/// # Errors
/// Cannot fail.
/// # Examples
pub async fn query_chain_id_inner(
    beerus: &State<BeerusLightClient>,
) -> Result<QueryChainIdResponse> {
    debug!("Querying chain ID");
    let chain_id = beerus.ethereum_lightclient.chain_id().await;
    Ok(QueryChainIdResponse { chain_id })
>>>>>>> 15e746b5
}<|MERGE_RESOLUTION|>--- conflicted
+++ resolved
@@ -1,9 +1,7 @@
 use crate::api::ethereum::resp::{
-<<<<<<< HEAD
-    QueryBalanceResponse, QueryBlockNumberResponse, QueryCodeResponse, QueryNonceResponse,
-=======
-    QueryBalanceResponse, QueryBlockNumberResponse, QueryChainIdResponse, QueryNonceResponse,
->>>>>>> 15e746b5
+
+    QueryBalanceResponse, QueryBlockNumberResponse, QueryCodeResponse, QueryNonceResponse,QueryChainIdResponse
+
 };
 use crate::api::ApiResponse;
 
@@ -43,20 +41,19 @@
 }
 
 #[openapi]
-<<<<<<< HEAD
 #[get("/ethereum/code/<address>")]
 pub async fn query_code(
     address: &str,
     beerus: &State<BeerusLightClient>,
 ) -> ApiResponse<QueryCodeResponse> {
     ApiResponse::from_result(query_code_inner(address, beerus).await)
-=======
+
+#[openapi]
 #[get("/ethereum/chain_id")]
 pub async fn query_chain_id(
     beerus: &State<BeerusLightClient>,
 ) -> ApiResponse<QueryChainIdResponse> {
     ApiResponse::from_result(query_chain_id_inner(beerus).await)
->>>>>>> 15e746b5
 }
 
 /// Query the balance of an Ethereum address.
@@ -131,7 +128,7 @@
     Ok(QueryBlockNumberResponse { block_number })
 }
 
-<<<<<<< HEAD
+
 /// Query the Code of a contract from the the Ethereum chain.
 /// # Returns
 /// `Ok(get_code)` - 256bits vector (code)
@@ -149,7 +146,7 @@
     let code = beerus.ethereum_lightclient.get_code(&addr, block).await?;
 
     Ok(QueryCodeResponse { code })
-=======
+
 /// Query the chain ID of the Ethereum chain.
 /// # Returns
 /// `chain_id` - The chain ID.
@@ -162,5 +159,5 @@
     debug!("Querying chain ID");
     let chain_id = beerus.ethereum_lightclient.chain_id().await;
     Ok(QueryChainIdResponse { chain_id })
->>>>>>> 15e746b5
+
 }